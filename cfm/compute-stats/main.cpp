/*#########################################################################
# Mass Spec Prediction and Identification of Metabolites
#
# main.cpp
#
# Description: 	Compute spectrum prediction summary statistics.
#
# Copyright (c) 2013, Felicity Allen
# All rights reserved.

# This file is part of the cfm-id project.
# The contents are covered by the terms of the GNU Lesser General Public
# License, which is included in the file license.txt, found at the root
# of the cfm source tree.
#########################################################################*/

#include "Comparators.h"

#include <GraphMol/SanitException.h>
#include <boost/algorithm/string.hpp>
#include <boost/filesystem.hpp>

#include <boost/accumulators/accumulators.hpp>
#include <boost/accumulators/statistics/stats.hpp>
#include <boost/accumulators/statistics/mean.hpp>
#include <boost/accumulators/statistics/variance.hpp>

void reportMeanStd(std::ostream &out, std::vector<double> &scores);

void parseInputFile(std::vector<MolData> &data, std::string &input_filename);

int main(int argc, char *argv[]) {
    bool to_stdout = true;
    std::string output_filename, input_filename;
    std::string measured_spec_dir, predicted_spec_dir;
    double ppm_mass_tol = 10.0, abs_mass_tol = 0.01;
    int num_spectra = 0;

    if (argc < 5 || argc > 14) {
        std::cout << std::endl << std::endl;
        std::cout << std::endl
                  << "Usage: compute-stats.exe <input_filename> "
                     "<measured_spec_dir> <predicted_spec_dir> "
                     "<num_spectra_per_mol> <ppm_mass_tol> <abs_mass_tol> "
                     "<output_filename> <cumulative_intensity_thresh> "
                     "<apply_cutoffs> <clean_target_spectra> "
                     "<quantise_spectra_dec_pl> <num_groups>"
                  << std::endl
                  << std::endl
                  << std::endl;
        std::cout << std::endl
                  << "input_filename:" << std::endl
                  << "Input file containing list of ids to compute stats for (same "
                     "input format as to cfm-train)."
                  << std::endl;
        std::cout << std::endl
                  << "measured_spec_dir:" << std::endl
                  << "Directory containing measured spectra or msp file."
                  << std::endl;
        std::cout << std::endl
                  << "predicted_spec_dir:" << std::endl
                  << "Directory containing predicted spectra or msp file (use P#G$ "
                     "for general msp filename)"
                  << std::endl;
        std::cout << std::endl
                  << "num_spectra_per_mol:" << std::endl
                  << "Number of spectra expected to be found for each molecule"
                  << std::endl;
        std::cout << std::endl
                  << "ppm_mass_tol (opt):" << std::endl
                  << "The mass tolerance in ppm to use when matching peaks within "
                     "the dot product comparison - will use higher resulting "
                     "tolerance of ppm and abs (if not given defaults to 10ppm)"
                  << std::endl;
        std::cout << std::endl
                  << "abs_mass_tol (opt):" << std::endl
                  << "The mass tolerance in abs Da to use when matching peaks "
                     "within the dot product comparison - will use higher "
                     "resulting tolerance of ppm and abs ( if not given defaults "
                     "to 0.01Da)"
                  << std::endl;
        std::cout << std::endl
                  << "output_filename (opt):" << std::endl
                  << "The filename of the output file to write to (if not given, "
                     "prints to stdout)"
                  << std::endl;
        std::cout << std::endl
                  << "cumulative_intensity_thresh (opt):" << std::endl
                  << "Ordering peaks from maximum to minimum intensities, take "
                     "peaks until the sum total of their intensities as a "
                     "percentage of the total is above this value (default = 100 "
                     "(off))"
                  << std::endl;
        std::cout << std::endl
                  << "minimum intensity (opt):" << std::endl
                  << "Filter out any peaks below this intensity (default = 0 (off))"
                  << std::endl;
        std::cout << std::endl
                  << "minimum peak cutoffs (opt) (default = 1))" << std::endl
                  << std::endl;
        std::cout << std::endl
                  << "maximum peak cutoffs (opt) (default = 1000000):"
                  << std::endl;
        std::cout << std::endl
                  << "clean_target_spectra (opt):" << std::endl
                  << "Whether to clean the target spectra before computing stats "
                     "for them (default = 0(off))"
                  << std::endl;
        std::cout << std::endl
                  << "quantise_spectra_dec_pl (opt):" << std::endl
                  << "Quantise the measured and predicted spectra to masses of "
                     "this number of decimal places (default -1(off))"
                  << std::endl;
        std::cout << std::endl
                  << "group_to_compute (opt):" << std::endl
                  << "Restrict computation to this group only (Default -1(ignore))"
                  << std::endl;
        exit(1);
    }

    input_filename = argv[1];
    int group_to_compute = -1;
    if (argc >= 14) {
        try {
            group_to_compute = boost::lexical_cast<bool>(argv[12]);
        } catch (boost::bad_lexical_cast e) {
            std::cout << "Invalid group_to_compute (Expecting numerical): "
                      << argv[13] << std::endl;
            exit(1);
        }
    }

    // Spectrum Inputs
    MspReader *measured_msp, *predicted_msp;
    measured_spec_dir = argv[2];
    bool measured_is_msp = false;
    std::string measured_pre_id = "";
    if (measured_spec_dir.size() >= 4 &&
        measured_spec_dir.substr(measured_spec_dir.size() - 4, 4) == ".msp") {
        measured_is_msp = true;
        measured_msp =
                new MspReader(measured_spec_dir.c_str(), measured_pre_id.c_str());
    }
    predicted_spec_dir = argv[3];
    bool predicted_is_msp = false;
    std::string predicted_pre_id = "";
    if (predicted_spec_dir.size() >= 4 &&
        predicted_spec_dir.substr(predicted_spec_dir.size() - 4, 4) == ".msp") {
        predicted_is_msp = true;
        if (group_to_compute != -1) {
            std::string group_msp_file = boost::algorithm::replace_all_copy(
                    predicted_spec_dir, "$",
                    boost::lexical_cast<std::string>(group_to_compute));
            predicted_msp = new MspReader(group_msp_file.c_str(), "");
        } else
            predicted_msp =
                    new MspReader(predicted_spec_dir.c_str(), predicted_pre_id.c_str());
    }

    // Other inputs
    if (argc >= 5) {
        try {
            num_spectra = boost::lexical_cast<int>(argv[4]);
        } catch (boost::bad_lexical_cast e) {
            std::cout << "Invalid num_spectra (Expecting numerical): " << argv[4]
                      << std::endl;
            exit(1);
        }
    }
    if (argc >= 6) {
        try {
            ppm_mass_tol = boost::lexical_cast<double>(argv[5]);
        } catch (boost::bad_lexical_cast e) {
            std::cout << "Invalid ppm_mass_tol (Expecting numerical): " << argv[5]
                      << std::endl;
            exit(1);
        }
    }
    if (argc >= 7) {
        try {
            abs_mass_tol = boost::lexical_cast<double>(argv[6]);
        } catch (boost::bad_lexical_cast e) {
            std::cout << "Invalid abs_mass_tol (Expecting numerical): " << argv[6]
                      << std::endl;
            exit(1);
        }
    }
    if (argc >= 8) {
        output_filename = argv[7];
        to_stdout = false;
    }

    double cumulative_intensity_thresh = 100;
    double min_intensity = 0.0;
    int min_peak_cutoffs = 1, clean_target_spectra = 0;
    int max_peak_cutoffs = 1000000;

    int quantise_spectra_dec_pl = -1;
    if (argc >= 9) {
        try {
            cumulative_intensity_thresh = boost::lexical_cast<double>(argv[8]);
        } catch (boost::bad_lexical_cast e) {
            std::cout << "Invalid cumulative_intensity_thresh (Expecting numerical): "
                      << argv[8] << std::endl;
            exit(1);
        }
    }
    if (argc >= 10) {
        try {
            min_intensity = boost::lexical_cast<double>(argv[9]);
        } catch (boost::bad_lexical_cast e) {
            std::cout << "Invalid min_intensity (Expecting numerical): "
                      << argv[9] << std::endl;
            exit(1);
        }
    }

    if (argc >= 11) {
        try {
            min_peak_cutoffs = boost::lexical_cast<int>(argv[10]);
        } catch (boost::bad_lexical_cast e) {
            std::cout << "Invalid min_peak_cutoffs (Expecting int) " << argv[10]
                      << std::endl;
            exit(1);
        }
    }
    if (argc >= 12) {
        try {
            max_peak_cutoffs = boost::lexical_cast<int>(argv[11]);
        } catch (boost::bad_lexical_cast e) {
            std::cout << "Invalid max_peak_cutoffs (Expecting int) " << argv[11]
                      << std::endl;
            exit(1);
        }
    }
    if (argc >= 13) {
        try {
            clean_target_spectra = boost::lexical_cast<bool>(argv[12]);
        } catch (boost::bad_lexical_cast e) {
            std::cout << "Invalid apply_cutoffs (Expecting 0 or 1): " << argv[12]
                      << std::endl;
            exit(1);
        }
    }
    if (argc >= 14) {
        try {
            quantise_spectra_dec_pl = boost::lexical_cast<int>(argv[13]);
        } catch (boost::bad_lexical_cast e) {
            std::cout << "Invalid quantise_spectra_dec_pl (Expecting integer): "
                      << argv[13] << std::endl;
            exit(1);
        }
    }


    std::vector<MolData> data;
    parseInputFile(data, input_filename);

    // Prepare the score calculators
    Precision pcmp(ppm_mass_tol, abs_mass_tol);
    Recall rcmp(ppm_mass_tol, abs_mass_tol);
    WeightedRecall wrcmp(ppm_mass_tol, abs_mass_tol);
    WeightedPrecision wpcmp(ppm_mass_tol, abs_mass_tol);
    Jaccard jcmp(ppm_mass_tol, abs_mass_tol);
    WeightedJaccard wjcmp(ppm_mass_tol, abs_mass_tol);
<<<<<<< HEAD
=======
    Dice dcmp(ppm_mass_tol, abs_mass_tol);
    WeightedDice wdcmp(ppm_mass_tol, abs_mass_tol);
>>>>>>> 47dbecb7
    DotProduct dot(ppm_mass_tol, abs_mass_tol);
    OrigSteinDotProduct odot(ppm_mass_tol, abs_mass_tol);
    ScatterOutput shout(ppm_mass_tol, abs_mass_tol);

    // Set up the output (to file or stdout)
    std::streambuf *buf;
    std::ofstream of;
    if (!to_stdout) {
        of.open(output_filename.c_str());
        buf = of.rdbuf();
    } else
        buf = std::cout.rdbuf();
    std::ostream out(buf);

    // Out put configs
    out << "Config: "  << std::endl;
    out << "cumulative_intensity_thresh " << cumulative_intensity_thresh << std::endl;
    out << "min_intensity " << min_intensity << std::endl;
    out << "peak_cutoffs(min, max) " << min_peak_cutoffs << " " << max_peak_cutoffs << std::endl;
    out << "clean_target_spectra " << clean_target_spectra << std::endl;
    out << "quantise_spectra_dec_pl " << quantise_spectra_dec_pl << std::endl << std::endl;


    // Compute the scores (per energy level and average scores across energy
    // levels)
    std::vector<double> rscores(data.size(), 0.0), pscores(data.size(), 0.0),
<<<<<<< HEAD
            jscores(data.size(), 0.0), wjscores(data.size(), 0.0);
=======
            jscores(data.size(), 0.0), wjscores(data.size(), 0.0),
            dscores(data.size(),0.0), wdscores(data.size());

>>>>>>> 47dbecb7
    std::vector<double> wrscores(data.size(), 0.0), wpscores(data.size(), 0.0),
            adscores(data.size(), 0.0);

    std::vector<double> dpscores(data.size(), 0.0), odpscores(data.size(), 0.0);

    std::vector<double> energy_rscores(data.size()), energy_pscores(data.size()),
<<<<<<< HEAD
            energy_jscores(data.size()), energy_wjscores(data.size());
=======
            energy_jscores(data.size()), energy_dscores(data.size()),
            energy_wjscores(data.size()), energy_wdscores(data.size());

>>>>>>> 47dbecb7
    std::vector<double> energy_wrscores(data.size()),
            energy_wpscores(data.size()), energy_adscores(data.size());
    std::vector<double> energy_dpscores(data.size()),
            energy_odpscores(data.size());

    double norm = 1.0 / (double) num_spectra;
    for (unsigned int i = 0; i < num_spectra; i++) {

        shout.out << "Energy" << i << std::endl;

        unsigned int idx = 0;
        std::vector<MolData>::iterator mit;
        for (mit = data.begin(); mit != data.end(); ++mit) {

            if (group_to_compute != -1 && mit->getGroup() != group_to_compute)
                continue;

            double mw = 0.0;
            try {
                mw = mit->getMolecularWeight();
            } catch (RDKit::MolSanitizeException e) {
                std::cout << "Could not sanitize mol " << mit->getId() << std::endl;
                continue;
            }

            // Read in the spectra (both measured and predicted)
            if (measured_is_msp)
                mit->readInSpectraFromMSP(*measured_msp);
            else {
                std::string spec_file = measured_spec_dir + "/" + mit->getId() + ".txt";
                mit->readInSpectraFromFile(spec_file);
            }
            if (predicted_is_msp) {
                try {
                    mit->readInSpectraFromMSP(*predicted_msp, true);
                } catch (MspIdException e) {
                    mit->freeSpectra();
                    continue;
                } // If it's not in the MSP, we failed to predict/enumerate it
            } else {
                std::string pred_spec_file =
                        predicted_spec_dir + "/" + mit->getId() + ".log";
                mit->readInSpectraFromFile(pred_spec_file, true);
            }
            if (quantise_spectra_dec_pl >= 0) {
                mit->quantisePredictedSpectra(quantise_spectra_dec_pl);
                mit->quantiseMeasuredSpectra(quantise_spectra_dec_pl);
            }
            //if (apply_cutoffs)
            // mit->postprocessPredictedSpectra(cumulative_intensity_thresh, 5, 30, min_intensity);
            //else
            mit->postprocessPredictedSpectra(cumulative_intensity_thresh, min_peak_cutoffs, max_peak_cutoffs, min_intensity);

            //num_spectra = mit->GetNumSpectra();
            if (clean_target_spectra)
                mit->cleanSpectra(0.1, 10.0);

            out << "\t" << mit->getSpectrum(i)->size() << "\t"
                << mit->getPredictedSpectrum(i)->size() << "\t";
            energy_rscores[idx] =
                    rcmp.computeScore(mit->getSpectrum(i), mit->getPredictedSpectrum(i));
            rscores[idx] += norm * energy_rscores[idx];
            energy_pscores[idx] =
                    pcmp.computeScore(mit->getSpectrum(i), mit->getPredictedSpectrum(i));
            pscores[idx] += norm * energy_pscores[idx];
            energy_wrscores[idx] =
                    wrcmp.computeScore(mit->getSpectrum(i), mit->getPredictedSpectrum(i));
            wrscores[idx] += norm * energy_wrscores[idx];
            energy_wpscores[idx] =
                    wpcmp.computeScore(mit->getSpectrum(i), mit->getPredictedSpectrum(i));
            wpscores[idx] += norm * energy_wpscores[idx];
            // jaccard Score
            energy_jscores[idx] =
                    jcmp.computeScore(mit->getSpectrum(i), mit->getPredictedSpectrum(i));
            jscores[idx] += norm * energy_jscores[idx];
<<<<<<< HEAD
            energy_wjscores[idx] =
                    wjcmp.computeScore(mit->getSpectrum(i), mit->getPredictedSpectrum(i));
            wjscores[idx] += norm * energy_wjscores[idx];
=======
            // weighted jaccard score
            energy_wjscores[idx] =
                    wjcmp.computeScore(mit->getSpectrum(i), mit->getPredictedSpectrum(i));
            wjscores[idx] += norm * energy_wjscores[idx];
            // dice coef
            energy_dscores[idx] =
                    dcmp.computeScore(mit->getSpectrum(i), mit->getPredictedSpectrum(i));
            dscores[idx] += norm * energy_dscores[idx];
            // weighted dice coef
            energy_wdscores[idx] =
                    wdcmp.computeScore(mit->getSpectrum(i), mit->getPredictedSpectrum(i));
            wdscores[idx] += norm * energy_wdscores[idx];
            // dot product
>>>>>>> 47dbecb7
            energy_dpscores[idx] =
                    dot.computeScore(mit->getSpectrum(i), mit->getPredictedSpectrum(i));
            dpscores[idx] += norm * energy_dpscores[idx];
            energy_odpscores[idx] =
                    odot.computeScore(mit->getSpectrum(i), mit->getPredictedSpectrum(i));
            odpscores[idx] += norm * energy_odpscores[idx];
            out << mit->getId() << "\t" << energy_rscores[idx] << "\t"
                << energy_pscores[idx] << "\t" << energy_wrscores[idx] << "\t"
<<<<<<< HEAD
                << energy_wpscores[idx] << "\t" << energy_jscores[idx] << "\t" << energy_wjscores[idx] << "\t"
=======
                << energy_wpscores[idx] << "\t" << energy_jscores[idx] << "\t" <<  energy_wjscores[idx]  <<  "\t"
                << energy_dscores[idx] << "\t" << energy_wdscores[idx] << "\t"
>>>>>>> 47dbecb7
                << energy_dpscores[idx] << "\t" << energy_odpscores[idx] << std::endl;
            idx++;
        }

        out << "Num mols in computation:" << idx << std::endl;
        energy_wpscores.resize(idx);
        energy_jscores.resize(idx);
        energy_wjscores.resize(idx);
<<<<<<< HEAD
=======
        energy_dscores.resize(idx);
        energy_wdscores.resize(idx);
>>>>>>> 47dbecb7
        energy_wrscores.resize(idx);
        energy_rscores.resize(idx);
        energy_pscores.resize(idx);
        energy_dpscores.resize(idx);
        energy_odpscores.resize(idx);
        wpscores.resize(idx);
        jscores.resize(idx);
        wjscores.resize(idx);
<<<<<<< HEAD
=======
        dscores.resize(idx);
        wdscores.resize(idx);
>>>>>>> 47dbecb7
        wrscores.resize(idx);
        rscores.resize(idx);
        pscores.resize(idx);
        adscores.resize(idx);
        dpscores.resize(idx);
        odpscores.resize(idx);

        // Report the mean and std of each energy
        out << "Energy " << i << std::endl;
        out << std::endl;
        out << "Recall (mean, std err): ";
        reportMeanStd(out, energy_rscores);
        out << std::endl << "Precision (mean, std err): ";
        reportMeanStd(out, energy_pscores);
        out << std::endl << "Weighted Recall (mean, std err): ";
        reportMeanStd(out, energy_wrscores);
        out << std::endl << "Weighted Precision (mean, std err): ";
        reportMeanStd(out, energy_wpscores);
        out << std::endl << "Jaccard (mean, std err): ";
        reportMeanStd(out, energy_jscores);
        out << std::endl << "Weighted Jaccard (mean, std err): ";
        reportMeanStd(out, energy_wjscores);
<<<<<<< HEAD
=======
        out << std::endl << "Dice (mean, std err): ";
        reportMeanStd(out, energy_dscores);
        out << std::endl << "Weighted Dice (mean, std err): ";
        reportMeanStd(out, energy_wdscores);
>>>>>>> 47dbecb7
        out << std::endl << "Dot Product (mean, std err): ";
        reportMeanStd(out, energy_dpscores);
        out << std::endl << "Original Stein Dot Product (mean, std err): ";
        reportMeanStd(out, energy_odpscores);
        out << std::endl;
    }


    // Write all the resulting scores to the output file (or stdout)
    out << "Totals:" << std::endl;

    // Report the mean and std of each
    out << std::endl;
    out << "Recall (mean, std err): ";
    reportMeanStd(out, rscores);
    out << std::endl << "Precision (mean, std err): ";
    reportMeanStd(out, pscores);
    out << std::endl << "Weighted Recall (mean, std err): ";
    reportMeanStd(out, wrscores);
    out << std::endl << "Weighted Precision (mean, std err): ";
    reportMeanStd(out, wpscores);
    out << std::endl << "Jaccard (mean, std err): ";
    reportMeanStd(out, jscores);
    out << std::endl << "Weighted Jaccard (mean, std err): ";
    reportMeanStd(out, wjscores);
<<<<<<< HEAD
=======
    out << std::endl << "Dice (mean, std err): ";
    reportMeanStd(out, dscores);
    out << std::endl << "Weighted Dice (mean, std err): ";
    reportMeanStd(out, wdscores);
>>>>>>> 47dbecb7
    out << std::endl << "Altered Dot Product (mean, std err): ";
    reportMeanStd(out, adscores);
    out << std::endl << "Dot Product (mean, std err): ";
    reportMeanStd(out, dpscores);
    out << std::endl << "Original Stein Dot Product (mean, std err): ";
    reportMeanStd(out, odpscores);
    out << std::endl;

    if (measured_is_msp)
        delete measured_msp;
    if (predicted_is_msp)
        delete predicted_msp;

    return (0);
}

double addSq(double x, double y) { return x + y * y; }

void reportMeanStd(std::ostream &out, std::vector<double> &scores) {

    /*double mean =
            std::accumulate(scores.begin(), scores.end(), 0.0) / scores.size();
    double sq_mean =
            std::accumulate(scores.begin(), scores.end(), 0.0, addSq) / scores.size();
    double stddev = std::sqrt(sq_mean - mean * mean) / scores.size();*/

    using namespace boost::accumulators;
    accumulator_set<double, stats<tag::variance> > acc;
    for(auto & score : scores)
        acc(score);

    out << mean(acc) << " " << sqrt(variance(acc)) << std::endl;
}

void parseInputFile(std::vector<MolData> &data, std::string &input_filename) {

    std::string line, smiles_or_inchi, id;
    std::ifstream ifs(input_filename.c_str(), std::ifstream::in);
    int group, num_mols = 0;
    config_t cfg;
    initDefaultConfig(cfg);

    // Get the first line - the number of input molecules
    if (ifs.good()) {
        getline(ifs, line);
        num_mols = atoi(line.c_str());
    } else {
        std::cout << "Could not open input file " << input_filename << std::endl;
    }

    // Now get all the molecules
    int i = 0;
    while (ifs.good() && i < num_mols) {
        i++;

        getline(ifs, line);
        if (line.size() < 3)
            continue;

        std::stringstream ss(line);
        ss >> id >> smiles_or_inchi >> group;

        // Split the data between processors. Only load in data for this
        // processor
        data.push_back(MolData(id, smiles_or_inchi, group, &cfg));
    }
}<|MERGE_RESOLUTION|>--- conflicted
+++ resolved
@@ -263,11 +263,8 @@
     WeightedPrecision wpcmp(ppm_mass_tol, abs_mass_tol);
     Jaccard jcmp(ppm_mass_tol, abs_mass_tol);
     WeightedJaccard wjcmp(ppm_mass_tol, abs_mass_tol);
-<<<<<<< HEAD
-=======
     Dice dcmp(ppm_mass_tol, abs_mass_tol);
     WeightedDice wdcmp(ppm_mass_tol, abs_mass_tol);
->>>>>>> 47dbecb7
     DotProduct dot(ppm_mass_tol, abs_mass_tol);
     OrigSteinDotProduct odot(ppm_mass_tol, abs_mass_tol);
     ScatterOutput shout(ppm_mass_tol, abs_mass_tol);
@@ -294,26 +291,18 @@
     // Compute the scores (per energy level and average scores across energy
     // levels)
     std::vector<double> rscores(data.size(), 0.0), pscores(data.size(), 0.0),
-<<<<<<< HEAD
-            jscores(data.size(), 0.0), wjscores(data.size(), 0.0);
-=======
             jscores(data.size(), 0.0), wjscores(data.size(), 0.0),
             dscores(data.size(),0.0), wdscores(data.size());
 
->>>>>>> 47dbecb7
     std::vector<double> wrscores(data.size(), 0.0), wpscores(data.size(), 0.0),
             adscores(data.size(), 0.0);
 
     std::vector<double> dpscores(data.size(), 0.0), odpscores(data.size(), 0.0);
 
     std::vector<double> energy_rscores(data.size()), energy_pscores(data.size()),
-<<<<<<< HEAD
-            energy_jscores(data.size()), energy_wjscores(data.size());
-=======
             energy_jscores(data.size()), energy_dscores(data.size()),
             energy_wjscores(data.size()), energy_wdscores(data.size());
 
->>>>>>> 47dbecb7
     std::vector<double> energy_wrscores(data.size()),
             energy_wpscores(data.size()), energy_adscores(data.size());
     std::vector<double> energy_dpscores(data.size()),
@@ -389,11 +378,6 @@
             energy_jscores[idx] =
                     jcmp.computeScore(mit->getSpectrum(i), mit->getPredictedSpectrum(i));
             jscores[idx] += norm * energy_jscores[idx];
-<<<<<<< HEAD
-            energy_wjscores[idx] =
-                    wjcmp.computeScore(mit->getSpectrum(i), mit->getPredictedSpectrum(i));
-            wjscores[idx] += norm * energy_wjscores[idx];
-=======
             // weighted jaccard score
             energy_wjscores[idx] =
                     wjcmp.computeScore(mit->getSpectrum(i), mit->getPredictedSpectrum(i));
@@ -407,7 +391,6 @@
                     wdcmp.computeScore(mit->getSpectrum(i), mit->getPredictedSpectrum(i));
             wdscores[idx] += norm * energy_wdscores[idx];
             // dot product
->>>>>>> 47dbecb7
             energy_dpscores[idx] =
                     dot.computeScore(mit->getSpectrum(i), mit->getPredictedSpectrum(i));
             dpscores[idx] += norm * energy_dpscores[idx];
@@ -416,12 +399,8 @@
             odpscores[idx] += norm * energy_odpscores[idx];
             out << mit->getId() << "\t" << energy_rscores[idx] << "\t"
                 << energy_pscores[idx] << "\t" << energy_wrscores[idx] << "\t"
-<<<<<<< HEAD
-                << energy_wpscores[idx] << "\t" << energy_jscores[idx] << "\t" << energy_wjscores[idx] << "\t"
-=======
                 << energy_wpscores[idx] << "\t" << energy_jscores[idx] << "\t" <<  energy_wjscores[idx]  <<  "\t"
                 << energy_dscores[idx] << "\t" << energy_wdscores[idx] << "\t"
->>>>>>> 47dbecb7
                 << energy_dpscores[idx] << "\t" << energy_odpscores[idx] << std::endl;
             idx++;
         }
@@ -430,11 +409,8 @@
         energy_wpscores.resize(idx);
         energy_jscores.resize(idx);
         energy_wjscores.resize(idx);
-<<<<<<< HEAD
-=======
         energy_dscores.resize(idx);
         energy_wdscores.resize(idx);
->>>>>>> 47dbecb7
         energy_wrscores.resize(idx);
         energy_rscores.resize(idx);
         energy_pscores.resize(idx);
@@ -443,11 +419,8 @@
         wpscores.resize(idx);
         jscores.resize(idx);
         wjscores.resize(idx);
-<<<<<<< HEAD
-=======
         dscores.resize(idx);
         wdscores.resize(idx);
->>>>>>> 47dbecb7
         wrscores.resize(idx);
         rscores.resize(idx);
         pscores.resize(idx);
@@ -470,13 +443,10 @@
         reportMeanStd(out, energy_jscores);
         out << std::endl << "Weighted Jaccard (mean, std err): ";
         reportMeanStd(out, energy_wjscores);
-<<<<<<< HEAD
-=======
         out << std::endl << "Dice (mean, std err): ";
         reportMeanStd(out, energy_dscores);
         out << std::endl << "Weighted Dice (mean, std err): ";
         reportMeanStd(out, energy_wdscores);
->>>>>>> 47dbecb7
         out << std::endl << "Dot Product (mean, std err): ";
         reportMeanStd(out, energy_dpscores);
         out << std::endl << "Original Stein Dot Product (mean, std err): ";
@@ -502,13 +472,10 @@
     reportMeanStd(out, jscores);
     out << std::endl << "Weighted Jaccard (mean, std err): ";
     reportMeanStd(out, wjscores);
-<<<<<<< HEAD
-=======
     out << std::endl << "Dice (mean, std err): ";
     reportMeanStd(out, dscores);
     out << std::endl << "Weighted Dice (mean, std err): ";
     reportMeanStd(out, wdscores);
->>>>>>> 47dbecb7
     out << std::endl << "Altered Dot Product (mean, std err): ";
     reportMeanStd(out, adscores);
     out << std::endl << "Dot Product (mean, std err): ";
