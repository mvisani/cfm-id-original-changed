--- conflicted
+++ resolved
@@ -285,19 +285,11 @@
                 std::string spec_file = peakfile_dir_or_msp + "/" + mit.getId() + ".txt";
                 mit.readInSpectraFromFile(spec_file);
             }
-<<<<<<< HEAD
-            auto remove_msg = mit->removePeaksWithNoFragment(cfg.abs_mass_tol, cfg.ppm_mass_tol);
-
-            std::ofstream eout;
-            eout.open(status_filename.c_str(), std::fstream::out | std::fstream::app);
-            eout << "ID: " << mit->getId() << " Remove Peaks With No Fragment. " << remove_msg << std::endl;
-=======
 
             auto remove_msg = mit.removePeaksWithNoFragment(cfg.abs_mass_tol, cfg.ppm_mass_tol);
             std::ofstream eout;
             eout.open(status_filename.c_str(), std::fstream::out | std::fstream::app);
             eout << "ID: " << mit.getId() << " Remove Peaks With No Fragment. " << remove_msg << std::endl;
->>>>>>> 7f8ef7f5
             eout.close();
         }
     }
