/*#########################################################################
# Mass Spec Prediction and Identification of Metabolites
#
# main.cpp
#
# Description: 	Learn the parameters of a model for the mass spec 
#				fragmentation process using EM, then use it to predict
#				the mass spectra.
#
# Copyright (c) 2013, Felicity Allen
# All rights reserved.

# This file is part of the cfm-id project.
# The contents are covered by the terms of the GNU Lesser General Public
# License, which is included in the file license.txt, found at the root
# of the cfm source tree.
#########################################################################*/

#include "mpi.h"

#include <boost/algorithm/string.hpp>
#include <boost/lexical_cast.hpp>
#include <boost/filesystem.hpp>
#include <boost/program_options.hpp>

#include "EmModel.h"
#include "EmNNModel.h"
#include "Version.h"

void parseInputFile(std::vector<MolData> &data, std::string &input_filename, int mpi_rank, int mpi_nump, config_t *cfg);

void
trainSingleEnergyCFM(std::string &param_filename, config_t &cfg, FeatureCalculator &fc, std::string &status_filename,
                     int group, std::vector<MolData> &data, int start_energy, int no_train, int start_repeat);

int main(int argc, char *argv[]) {
    int mpi_rank, mpi_nump;
    MPI_Init(&argc, &argv);
    MPI_Comm_rank(MPI_COMM_WORLD, &mpi_rank);
    MPI_Comm_size(MPI_COMM_WORLD, &mpi_nump);

    // Define parameters
    std::string input_filename;   //List (one per line): id, smiles_or_inchi, group
    std::string feature_filename; //List of features, line-spaced
    std::string config_filename;    //Parameter configuration
    std::string peakfile_dir_or_msp;    //MSP file or Directory containing the peak files for each molecule (in format <id>.txt)
    std::string data_folder;
    std::string status_filename;
    std::string fv_fragment_graphs_folder;

    bool no_train = false;
    int start_energy = 0, start_repeat = 0;

    //Cross validation groups to process
    int min_group = 0, max_group = 0;

    //Define and parse the program options
    namespace po = boost::program_options;
    po::options_description general_options("Uasge");
    general_options.add_options()
            ("help,h", "Help message")
            ("input_filename,i", po::value<std::string>(&input_filename)->required(),
             "Text file with number of mols on first line, "
             "then id smiles_or_inchi cross_validation_group on each line after that.")
            ("feature_filename,f", po::value<std::string>(&feature_filename)->required(),
             "Text file with list of feature names to include, line separated")
            ("config_filename,c", po::value<std::string>(&config_filename)->required(),
             "Text file listing configuration parameters."
             " Line separated 'name value'.")
            ("peakfile_dir_or_msp,p", po::value<std::string>(&peakfile_dir_or_msp)->required(),
             "Input MSP file, with ID fields corresponding to id fields in input_file ("
             "the MSP filename not including the .msp extension) OR "
             "Directory containing files with spectra. Each file should be called <id>.txt, "
             "where <id> is the id specified in the input file, and contains a list of peaks "
             "'mass intensity' on each line, with either 'low','med' and 'high' lines beginning "
             "spectra of different energy levels, or 'energy0', 'energy1', "
             "etc. e.g:energy0 65.02 40.086.11 60.0 energy1 65.02 100.0 .")
            ("group,g", po::value<int>(&min_group)->default_value(-1),
                    "validation group for cross validation, if not provide cross validation"
                    "will apply on every group (n-fold cross validation )")
            ("num_fold,n", po::value<int>(&max_group)->default_value(0),
             "number for n-fold cross validation, if not provide, noy cross validation will be applied. "
             "If group number is set, this number will be igroned.")
            ("tmp_data_folder,t", po::value<std::string>(&data_folder)->default_value("tmp_data"),
             "Name of folder to write tmp data for training. If not specified will write to tmp_data")
            ("log_file,l", po::value<std::string>(&status_filename)->default_value("status.log"),
             "Name of file to write logging information as the program runs."
             "If not specified will write to status.log<group>, or status.log if no group is specified")
            ("start_energy,e", po::value<int>(&start_energy)->default_value(0),
             "Set to starting energy if want to start training part way through (single energy only -default 0)")
            ("start_repeat,r", po::value<int>(&start_repeat)->default_value(0),
             "Set to starting repeat if want to start training part way through (default 0)")
            ("fv_fragment_graphs_folder,a",  po::value<std::string>(&fv_fragment_graphs_folder)->default_value(""),
             "Name of folder to write and read fragement cache data for training. If not specified will write to "
             "tmp_data/fv_fragment_graphs_folder")
            ("no_train",po::value<bool>(&no_train)->default_value(false),"no training flag, defualt false");

    try {
        po::command_line_parser parser{argc, argv};
        parser.options(general_options).allow_unregistered().style(
                po::command_line_style::default_style |
                po::command_line_style::allow_slash_for_short);
        po::parsed_options parsed_options = parser.run();

        po::variables_map vm;

        store(parsed_options, vm);

        //help option
        if (vm.count("help")) {
            if (mpi_rank == MASTER)
                std::cout << general_options << std::endl;
            return 0;
        } else
            po::notify(vm);
    }
    catch (po::error &e) {
        if (mpi_rank == MASTER) {
            std::cerr << "ERROR: " << e.what() << std::endl << std::endl;
            std::cout << general_options << std::endl;
        }
        return 0;
    }

    //set group
    if (min_group != -1)
        max_group = min_group + 1;

    status_filename = data_folder + '/' + status_filename;
    std::string enumrated_output_folder = data_folder + "/enumerated_output";
    std::string predicted_output_folder = data_folder + "/predicted_output";
    if(fv_fragment_graphs_folder.empty())
        fv_fragment_graphs_folder = data_folder + "/fv_fragment_graphs";

    if (mpi_rank == MASTER) {

        //Create the tmp_data directory if it doesn't exist
        if (!boost::filesystem::exists(data_folder))
            boost::filesystem::create_directory(data_folder);
        if (!boost::filesystem::exists(enumrated_output_folder))
            boost::filesystem::create_directory(enumrated_output_folder);
        if (!boost::filesystem::exists(predicted_output_folder))
            boost::filesystem::create_directory(predicted_output_folder);

        boost::filesystem::path fv_fragment_graphs_folder_path(fv_fragment_graphs_folder);
        if (!boost::filesystem::exists(fv_fragment_graphs_folder_path))
            boost::filesystem::create_directories(fv_fragment_graphs_folder_path);

        //Delete the status file if it already exists
        if (boost::filesystem::exists(status_filename))
            boost::filesystem::remove_all(status_filename);
    }
    MPI_Barrier(MPI_COMM_WORLD);

    if (mpi_rank == MASTER) std::cout << "Initialising Feature Calculator..";
    FeatureCalculator fc(feature_filename);
    if (mpi_rank == MASTER) std::cout << "Done" << std::endl;

    if (mpi_rank == MASTER) std::cout << "Initialising Parameter Configuration..";
    config_t cfg;
    initConfig(cfg, config_filename, mpi_rank == MASTER);
    if (mpi_rank == MASTER) std::cout << "Done" << std::endl;

    if (mpi_rank == MASTER) std::cout << "Parsing input file...";
    std::vector<MolData> data;
    parseInputFile(data, input_filename, mpi_rank, mpi_nump, &cfg);
    if (mpi_rank == MASTER) std::cout << "Done" << std::endl;

<<<<<<< HEAD
    //Configure fragment graph state files
    std::string fv_filename_out =
            fv_fragment_graphs_folder + "/P" + boost::lexical_cast<std::string>(mpi_rank) + "_graphs.fg";
    std::string fv_filename_in =
            fv_fragment_graphs_folder + "/P" + boost::lexical_cast<std::string>(mpi_rank) + "_graphs.fg_tmp";
    if (min_group != 0) fv_filename_in = fv_filename_out;
    if (min_group == 0 && boost::filesystem::exists(fv_filename_in))
        boost::filesystem::remove(fv_filename_in);
    if (min_group == 0 && boost::filesystem::exists(fv_filename_out))
        boost::filesystem::copy_file(fv_filename_out, fv_filename_in);
    std::ifstream *fv_ifs;
    std::string next_id = "";
    if (boost::filesystem::exists(fv_filename_in)) {
        fv_ifs = new std::ifstream(fv_filename_in.c_str(), std::ifstream::in | std::ios::binary);
        if (!(*fv_ifs)) std::cout << "Could not open file " << fv_filename_in << std::endl;
        else {
            unsigned int id_size;
            fv_ifs->read(reinterpret_cast<char *>(&id_size), sizeof(id_size));
            next_id.resize(id_size);
            fv_ifs->read(&next_id[0], id_size);
        }
    }
    std::ofstream fv_out;
    if (min_group == 0)
        fv_out.open(fv_filename_out.c_str(), std::ios::out | std::ios::binary);

=======
>>>>>>> 47dbecb7
    //Fragment Graph Computation (or load from file)
    time_t before_fg, after_fg;
    before_fg = time(nullptr);
    if (mpi_rank == MASTER)
        std::cout << "Computing fragmentation graphs and features..";

    int success_count = 0, except_count = 0;
    for (auto mit = data.begin(); mit != data.end(); ++mit) {
        try {
            //If we're not training, only load the ones we'll be testing
            if (!no_train) {

                std::string fv_filename = fv_fragment_graphs_folder + "/" +
                                          boost::lexical_cast<std::string>(mit->getId()) + "_graph.fg";

                // if there is a cached/precomputed fv/graph file
                if (boost::filesystem::exists(fv_filename)) {

                    std::ifstream fv_ifs;
                    fv_ifs = std::ifstream(fv_filename.c_str(), std::ifstream::in | std::ios::binary);
                    mit->readInFVFragmentGraphFromStream(fv_ifs);
                    fv_ifs.close();

                    std::ofstream eout;
                    eout.open(status_filename.c_str(), std::fstream::out | std::fstream::app);
                    eout << "ID: " << mit->getId() << " is Loaded from cached file ";
                    eout << " Num Frag = " << mit->getNumFragments();
                    eout << " Num Trans = " << mit->getNumTransitions() << std::endl;
                    eout.close();


                } else {
                    time_t before, after;
                    before = time(nullptr);
                    mit->computeFragmentGraphAndReplaceMolsWithFVs(&fc, true);
<<<<<<< HEAD
=======

                    // write log
>>>>>>> 47dbecb7
                    std::ofstream eout;
                    eout.open(status_filename.c_str(), std::fstream::out | std::fstream::app);
                    after = time(nullptr);
                    eout << "ID: " << mit->getId() << " is Done. Time Elaspsed = " << (after - before) << " Seconds ";
                    eout << " Num Frag = " << mit->getNumFragments();
                    eout << " Num Trans = " << mit->getNumTransitions() << std::endl;
                    eout.close();

                    if (!boost::filesystem::exists(fv_filename)) {
                        std::string fv_tmp_filename = fv_filename + "_tmp";

                        std::ofstream fv_out;
                        fv_out.open(fv_tmp_filename.c_str(), std::ios::out | std::ios::binary);
                        mit->writeFVFragmentGraphToStream(fv_out);
                        fv_out.close();
                        //rename file
                        boost::filesystem::rename(fv_tmp_filename, fv_filename);
                    }

                }
                success_count++;
            }
        }
        catch (std::exception &e) {
            std::ofstream eout;
            eout.open(status_filename.c_str(), std::fstream::out | std::fstream::app);
            eout << "Exception occurred computing fragment graph for " << mit->getId() << std::endl;
            eout << mit->getSmilesOrInchi() << std::endl;
            eout << e.what() << std::endl << std::endl;
            except_count++;
            eout << except_count << " exceptions, from " << except_count + success_count << " total" << std::endl;
            eout.close();
        }
    }

    MPI_Barrier(MPI_COMM_WORLD);
    after_fg = time(nullptr);
    if (mpi_rank == MASTER)
        std::cout << "Done" << std::endl;

    std::cout << mpi_rank << ": " << success_count << " successfully computed. " << except_count << " exceptions."
              << std::endl;

    if (mpi_rank == MASTER)
        std::cout << "Total Fragmentation Graph Computation Time Elaspsed = "
                  << (after_fg - before_fg) << " Seconds" << std::endl;


    //Loading input spectra
    MPI_Barrier(MPI_COMM_WORLD);
    if (mpi_rank == MASTER) std::cout << "Loading spectra..";
    bool spectra_in_msp = false;
    std::string pre_id = "";
    if (peakfile_dir_or_msp.substr(peakfile_dir_or_msp.size() - 4, 4) == ".msp") {
        spectra_in_msp = true;
        //Allow splitting of input data into multiple msps by naming them
        //some_file_name<P>.msp, where <P> gets replaced with the processor rank that uses that file
        pre_id = peakfile_dir_or_msp.substr(0, peakfile_dir_or_msp.size() - 4);
        if (pre_id.substr(pre_id.size() - 3, 3) == "<P>") {
            peakfile_dir_or_msp.replace(peakfile_dir_or_msp.size() - 7, 3, boost::lexical_cast<std::string>(mpi_rank));
        }
    }
    
    //MSP Setup
    MspReader *msp = nullptr;
    std::ostream *out_enum_msp, *out_pred_msp;
    std::ofstream of_emsp, of_pmsp;
    //Create the MSP lookup
    if (spectra_in_msp)
        msp = new MspReader(peakfile_dir_or_msp.c_str(), "");
<<<<<<< HEAD
    for (mit = data.begin(); mit != data.end(); ++mit) {
        if ((mit->getGroup() >= min_group && mit->getGroup() <= max_group) || !no_train) {
=======
    for (auto mit = data.begin(); mit != data.end(); ++mit) {
        if (!no_train) {
>>>>>>> 47dbecb7
            if (spectra_in_msp)
                mit->readInSpectraFromMSP(*msp);
            else {
                std::string spec_file = peakfile_dir_or_msp + "/" + mit->getId() + ".txt";
                mit->readInSpectraFromFile(spec_file);
            }
            mit->removePeaksWithNoFragment(cfg.abs_mass_tol, cfg.ppm_mass_tol);
        }
    }

    MPI_Barrier(MPI_COMM_WORLD);
    if (mpi_rank == MASTER) std::cout << "Done" << std::endl;

    //Training
    for (int group = min_group; group < max_group; group++) {
        if (mpi_rank == MASTER) std::cout << "Running EM to train parameters for Group " << group << std::endl;

        time_t before, after;
        before = time(nullptr);
        std::string param_filename = data_folder + "/param_output";
        param_filename += boost::lexical_cast<std::string>(group);
        param_filename += ".log";

        if (!no_train)
            trainSingleEnergyCFM(param_filename, cfg, fc, status_filename, group, data, start_energy, no_train,
                                 start_repeat);

        MPI_Barrier(MPI_COMM_WORLD);    //Wait for all threads
        if (mpi_rank == MASTER) std::cout << "Done" << std::endl;

        if (mpi_rank == MASTER) {
            after = time(nullptr);
            std::cout << "EM: Time Elaspsed = " << (after - before) << " Seconds" << std::endl;
        }

        //Open the output MSP files
        if (spectra_in_msp) {
            std::string proc_group_str =
                    "P" + boost::lexical_cast<std::string>(mpi_rank) + "G" + boost::lexical_cast<std::string>(group);
            std::string enum_msp_filename = data_folder + "/enumerated_output/especs_" + proc_group_str + ".msp";
            std::string pred_msp_filename = data_folder + "/predicted_output/pspecs_" + proc_group_str + ".msp";
            of_emsp.open(enum_msp_filename.c_str());
            of_pmsp.open(pred_msp_filename.c_str());
            if (!of_emsp.is_open() || !of_pmsp.is_open()) {
                std::cout << "Warning: Trouble opening msp output files" << std::endl;
                exit(1);
            }
            std::streambuf *ebuf = of_emsp.rdbuf(), *pbuf = of_pmsp.rdbuf();
            out_enum_msp = new std::ostream(ebuf);
            out_pred_msp = new std::ostream(pbuf);
        }

        if (mpi_rank == MASTER) std::cout << "Generating Peak Predictions for Group " << group << "..." << std::endl;
        Param *param;
        if (cfg.theta_function == NEURAL_NET_THETA_FUNCTION)
            param = new NNParam(param_filename);
        else
            param = new Param(param_filename);
        for (auto mit = data.begin(); mit != data.end(); ++mit) {
            if (mit->getGroup() != group) continue;
            if (!mit->hasComputedGraph()) continue;    //If we couldn't compute it's graph for some reason..

            //Predicted spectrum
            for (auto e = start_energy; e < cfg.spectrum_depths.size(); ++e)
                mit->computePredictedSpectra(*param, false, false, e);

            if (spectra_in_msp)
                mit->writePredictedSpectraToMspFileStream(*out_pred_msp);
            else {
                std::string spectra_filename = data_folder + "/predicted_output/" + mit->getId() + ".log";
                mit->writePredictedSpectraToFile(spectra_filename);
            }
        }
        delete param;
        if (mpi_rank == MASTER) std::cout << "Done" << std::endl;

        if (spectra_in_msp) {
            of_emsp.close();
            of_pmsp.close();
            delete out_pred_msp;
            delete out_enum_msp;
        }

        MPI_Barrier(MPI_COMM_WORLD);    //Wait for all threads
    }

    if (spectra_in_msp) delete msp;


    MPI_Barrier(MPI_COMM_WORLD);    //Wait for all threads
    MPI_Finalize();

    return (0);
}

void
trainSingleEnergyCFM(std::string &param_filename, config_t &cfg, FeatureCalculator &fc, std::string &status_filename,
                     int group, std::vector<MolData> &data, int start_energy, int no_train, int start_repeat) {

    int mpi_rank;
    MPI_Comm_rank(MPI_COMM_WORLD, &mpi_rank);
    Param *final_params;

    for (int energy = 0; energy < cfg.spectrum_depths.size(); energy++) {

        std::string eparam_filename = param_filename + boost::lexical_cast<std::string>(energy) + "e";
        std::string prev_eparam_filename = param_filename + boost::lexical_cast<std::string>(energy - 1) + "e";

        config_t se_cfg;
        initSingleEnergyConfig(se_cfg, cfg, energy);

        if (energy >= start_energy && !no_train) {
            //Run EM multiple times with random restarts, taking the final one with the best Q
            double prev_Q = -DBL_MAX;
            if (energy > start_energy) start_repeat = 0;
            if (start_repeat > 0) { //Too messy to compute previous best Q...just print a warning
                std::cout
                        << "Warning: best Q for previous repeats unknown, may not pick up best params - check manually!"
                        << std::endl;
            }
            for (int repeat = start_repeat; repeat < se_cfg.num_em_restarts; repeat++) {

                EmModel *em;
                std::string repeat_filename = eparam_filename + boost::lexical_cast<std::string>(repeat);
                std::string out_filename = repeat_filename;
                if (!boost::filesystem::exists(repeat_filename)) repeat_filename = "";
                else if (energy > 0 && cfg.use_lower_energy_params_for_init)
                    repeat_filename = prev_eparam_filename + boost::lexical_cast<std::string>(repeat);
                if (cfg.theta_function == NEURAL_NET_THETA_FUNCTION)
                    em = new EmNNModel(&se_cfg, &fc, status_filename, repeat_filename);
                else
                    em = new EmModel(&se_cfg, &fc, status_filename, repeat_filename);

                double Q = em->trainModel(data, group, out_filename, energy);
                if (Q > prev_Q) {
                    if (mpi_rank == MASTER) {
                        std::cout << "Found better Q!" << std::endl;
                        em->writeParamsToFile(eparam_filename);
                    }
                    prev_Q = Q;
                }
                delete em;
            }
        }
        MPI_Barrier(MPI_COMM_WORLD);
        if (energy == start_energy) {
            if (cfg.theta_function == NEURAL_NET_THETA_FUNCTION)
                final_params = new NNParam(eparam_filename);
            else
                final_params = new Param(eparam_filename);
        } else if (energy > start_energy) {
            Param *eparam;
            if (cfg.theta_function == NEURAL_NET_THETA_FUNCTION)
                eparam = new NNParam(eparam_filename);
            else
                eparam = new Param(eparam_filename);
            final_params->appendNextEnergyParams(*eparam, energy);
            delete eparam;
        }
    }
    if (mpi_rank == MASTER) final_params->saveToFile(param_filename);
    delete final_params;
}


void
parseInputFile(std::vector<MolData> &data, std::string &input_filename, int mpi_rank, int mpi_nump, config_t *cfg) {

    std::string line, smiles_or_inchi, id;
    std::ifstream ifs(input_filename.c_str(), std::ifstream::in);
    int group, num_mols = 0;

    //Get the first line - the number of input molecules
    if (ifs.good()) {
        getline(ifs, line);
        num_mols = atoi(line.c_str());
    } else {
        std::cout << "Could not open input file " << input_filename << std::endl;
    }

    //Now get all the molecules
    int i = 0;
    while (ifs.good() && i < num_mols) {
        i++;

        getline(ifs, line);
        if (line.size() < 3) continue;

        std::stringstream ss(line);
        ss >> id >> smiles_or_inchi >> group;

        //Split the data between processors. Only load in data for this
        //processor
        if ((i % mpi_nump) == mpi_rank)
            data.push_back(MolData(id, smiles_or_inchi, group, cfg));
    }

}
<|MERGE_RESOLUTION|>--- conflicted
+++ resolved
@@ -1,512 +1,475 @@
-/*#########################################################################
-# Mass Spec Prediction and Identification of Metabolites
-#
-# main.cpp
-#
-# Description: 	Learn the parameters of a model for the mass spec 
-#				fragmentation process using EM, then use it to predict
-#				the mass spectra.
-#
-# Copyright (c) 2013, Felicity Allen
-# All rights reserved.
-
-# This file is part of the cfm-id project.
-# The contents are covered by the terms of the GNU Lesser General Public
-# License, which is included in the file license.txt, found at the root
-# of the cfm source tree.
-#########################################################################*/
-
-#include "mpi.h"
-
-#include <boost/algorithm/string.hpp>
-#include <boost/lexical_cast.hpp>
-#include <boost/filesystem.hpp>
-#include <boost/program_options.hpp>
-
-#include "EmModel.h"
-#include "EmNNModel.h"
-#include "Version.h"
-
-void parseInputFile(std::vector<MolData> &data, std::string &input_filename, int mpi_rank, int mpi_nump, config_t *cfg);
-
-void
-trainSingleEnergyCFM(std::string &param_filename, config_t &cfg, FeatureCalculator &fc, std::string &status_filename,
-                     int group, std::vector<MolData> &data, int start_energy, int no_train, int start_repeat);
-
-int main(int argc, char *argv[]) {
-    int mpi_rank, mpi_nump;
-    MPI_Init(&argc, &argv);
-    MPI_Comm_rank(MPI_COMM_WORLD, &mpi_rank);
-    MPI_Comm_size(MPI_COMM_WORLD, &mpi_nump);
-
-    // Define parameters
-    std::string input_filename;   //List (one per line): id, smiles_or_inchi, group
-    std::string feature_filename; //List of features, line-spaced
-    std::string config_filename;    //Parameter configuration
-    std::string peakfile_dir_or_msp;    //MSP file or Directory containing the peak files for each molecule (in format <id>.txt)
-    std::string data_folder;
-    std::string status_filename;
-    std::string fv_fragment_graphs_folder;
-
-    bool no_train = false;
-    int start_energy = 0, start_repeat = 0;
-
-    //Cross validation groups to process
-    int min_group = 0, max_group = 0;
-
-    //Define and parse the program options
-    namespace po = boost::program_options;
-    po::options_description general_options("Uasge");
-    general_options.add_options()
-            ("help,h", "Help message")
-            ("input_filename,i", po::value<std::string>(&input_filename)->required(),
-             "Text file with number of mols on first line, "
-             "then id smiles_or_inchi cross_validation_group on each line after that.")
-            ("feature_filename,f", po::value<std::string>(&feature_filename)->required(),
-             "Text file with list of feature names to include, line separated")
-            ("config_filename,c", po::value<std::string>(&config_filename)->required(),
-             "Text file listing configuration parameters."
-             " Line separated 'name value'.")
-            ("peakfile_dir_or_msp,p", po::value<std::string>(&peakfile_dir_or_msp)->required(),
-             "Input MSP file, with ID fields corresponding to id fields in input_file ("
-             "the MSP filename not including the .msp extension) OR "
-             "Directory containing files with spectra. Each file should be called <id>.txt, "
-             "where <id> is the id specified in the input file, and contains a list of peaks "
-             "'mass intensity' on each line, with either 'low','med' and 'high' lines beginning "
-             "spectra of different energy levels, or 'energy0', 'energy1', "
-             "etc. e.g:energy0 65.02 40.086.11 60.0 energy1 65.02 100.0 .")
-            ("group,g", po::value<int>(&min_group)->default_value(-1),
-                    "validation group for cross validation, if not provide cross validation"
-                    "will apply on every group (n-fold cross validation )")
-            ("num_fold,n", po::value<int>(&max_group)->default_value(0),
-             "number for n-fold cross validation, if not provide, noy cross validation will be applied. "
-             "If group number is set, this number will be igroned.")
-            ("tmp_data_folder,t", po::value<std::string>(&data_folder)->default_value("tmp_data"),
-             "Name of folder to write tmp data for training. If not specified will write to tmp_data")
-            ("log_file,l", po::value<std::string>(&status_filename)->default_value("status.log"),
-             "Name of file to write logging information as the program runs."
-             "If not specified will write to status.log<group>, or status.log if no group is specified")
-            ("start_energy,e", po::value<int>(&start_energy)->default_value(0),
-             "Set to starting energy if want to start training part way through (single energy only -default 0)")
-            ("start_repeat,r", po::value<int>(&start_repeat)->default_value(0),
-             "Set to starting repeat if want to start training part way through (default 0)")
-            ("fv_fragment_graphs_folder,a",  po::value<std::string>(&fv_fragment_graphs_folder)->default_value(""),
-             "Name of folder to write and read fragement cache data for training. If not specified will write to "
-             "tmp_data/fv_fragment_graphs_folder")
-            ("no_train",po::value<bool>(&no_train)->default_value(false),"no training flag, defualt false");
-
-    try {
-        po::command_line_parser parser{argc, argv};
-        parser.options(general_options).allow_unregistered().style(
-                po::command_line_style::default_style |
-                po::command_line_style::allow_slash_for_short);
-        po::parsed_options parsed_options = parser.run();
-
-        po::variables_map vm;
-
-        store(parsed_options, vm);
-
-        //help option
-        if (vm.count("help")) {
-            if (mpi_rank == MASTER)
-                std::cout << general_options << std::endl;
-            return 0;
-        } else
-            po::notify(vm);
-    }
-    catch (po::error &e) {
-        if (mpi_rank == MASTER) {
-            std::cerr << "ERROR: " << e.what() << std::endl << std::endl;
-            std::cout << general_options << std::endl;
-        }
-        return 0;
-    }
-
-    //set group
-    if (min_group != -1)
-        max_group = min_group + 1;
-
-    status_filename = data_folder + '/' + status_filename;
-    std::string enumrated_output_folder = data_folder + "/enumerated_output";
-    std::string predicted_output_folder = data_folder + "/predicted_output";
-    if(fv_fragment_graphs_folder.empty())
-        fv_fragment_graphs_folder = data_folder + "/fv_fragment_graphs";
-
-    if (mpi_rank == MASTER) {
-
-        //Create the tmp_data directory if it doesn't exist
-        if (!boost::filesystem::exists(data_folder))
-            boost::filesystem::create_directory(data_folder);
-        if (!boost::filesystem::exists(enumrated_output_folder))
-            boost::filesystem::create_directory(enumrated_output_folder);
-        if (!boost::filesystem::exists(predicted_output_folder))
-            boost::filesystem::create_directory(predicted_output_folder);
-
-        boost::filesystem::path fv_fragment_graphs_folder_path(fv_fragment_graphs_folder);
-        if (!boost::filesystem::exists(fv_fragment_graphs_folder_path))
-            boost::filesystem::create_directories(fv_fragment_graphs_folder_path);
-
-        //Delete the status file if it already exists
-        if (boost::filesystem::exists(status_filename))
-            boost::filesystem::remove_all(status_filename);
-    }
-    MPI_Barrier(MPI_COMM_WORLD);
-
-    if (mpi_rank == MASTER) std::cout << "Initialising Feature Calculator..";
-    FeatureCalculator fc(feature_filename);
-    if (mpi_rank == MASTER) std::cout << "Done" << std::endl;
-
-    if (mpi_rank == MASTER) std::cout << "Initialising Parameter Configuration..";
-    config_t cfg;
-    initConfig(cfg, config_filename, mpi_rank == MASTER);
-    if (mpi_rank == MASTER) std::cout << "Done" << std::endl;
-
-    if (mpi_rank == MASTER) std::cout << "Parsing input file...";
-    std::vector<MolData> data;
-    parseInputFile(data, input_filename, mpi_rank, mpi_nump, &cfg);
-    if (mpi_rank == MASTER) std::cout << "Done" << std::endl;
-
-<<<<<<< HEAD
-    //Configure fragment graph state files
-    std::string fv_filename_out =
-            fv_fragment_graphs_folder + "/P" + boost::lexical_cast<std::string>(mpi_rank) + "_graphs.fg";
-    std::string fv_filename_in =
-            fv_fragment_graphs_folder + "/P" + boost::lexical_cast<std::string>(mpi_rank) + "_graphs.fg_tmp";
-    if (min_group != 0) fv_filename_in = fv_filename_out;
-    if (min_group == 0 && boost::filesystem::exists(fv_filename_in))
-        boost::filesystem::remove(fv_filename_in);
-    if (min_group == 0 && boost::filesystem::exists(fv_filename_out))
-        boost::filesystem::copy_file(fv_filename_out, fv_filename_in);
-    std::ifstream *fv_ifs;
-    std::string next_id = "";
-    if (boost::filesystem::exists(fv_filename_in)) {
-        fv_ifs = new std::ifstream(fv_filename_in.c_str(), std::ifstream::in | std::ios::binary);
-        if (!(*fv_ifs)) std::cout << "Could not open file " << fv_filename_in << std::endl;
-        else {
-            unsigned int id_size;
-            fv_ifs->read(reinterpret_cast<char *>(&id_size), sizeof(id_size));
-            next_id.resize(id_size);
-            fv_ifs->read(&next_id[0], id_size);
-        }
-    }
-    std::ofstream fv_out;
-    if (min_group == 0)
-        fv_out.open(fv_filename_out.c_str(), std::ios::out | std::ios::binary);
-
-=======
->>>>>>> 47dbecb7
-    //Fragment Graph Computation (or load from file)
-    time_t before_fg, after_fg;
-    before_fg = time(nullptr);
-    if (mpi_rank == MASTER)
-        std::cout << "Computing fragmentation graphs and features..";
-
-    int success_count = 0, except_count = 0;
-    for (auto mit = data.begin(); mit != data.end(); ++mit) {
-        try {
-            //If we're not training, only load the ones we'll be testing
-            if (!no_train) {
-
-                std::string fv_filename = fv_fragment_graphs_folder + "/" +
-                                          boost::lexical_cast<std::string>(mit->getId()) + "_graph.fg";
-
-                // if there is a cached/precomputed fv/graph file
-                if (boost::filesystem::exists(fv_filename)) {
-
-                    std::ifstream fv_ifs;
-                    fv_ifs = std::ifstream(fv_filename.c_str(), std::ifstream::in | std::ios::binary);
-                    mit->readInFVFragmentGraphFromStream(fv_ifs);
-                    fv_ifs.close();
-
-                    std::ofstream eout;
-                    eout.open(status_filename.c_str(), std::fstream::out | std::fstream::app);
-                    eout << "ID: " << mit->getId() << " is Loaded from cached file ";
-                    eout << " Num Frag = " << mit->getNumFragments();
-                    eout << " Num Trans = " << mit->getNumTransitions() << std::endl;
-                    eout.close();
-
-
-                } else {
-                    time_t before, after;
-                    before = time(nullptr);
-                    mit->computeFragmentGraphAndReplaceMolsWithFVs(&fc, true);
-<<<<<<< HEAD
-=======
-
-                    // write log
->>>>>>> 47dbecb7
-                    std::ofstream eout;
-                    eout.open(status_filename.c_str(), std::fstream::out | std::fstream::app);
-                    after = time(nullptr);
-                    eout << "ID: " << mit->getId() << " is Done. Time Elaspsed = " << (after - before) << " Seconds ";
-                    eout << " Num Frag = " << mit->getNumFragments();
-                    eout << " Num Trans = " << mit->getNumTransitions() << std::endl;
-                    eout.close();
-
-                    if (!boost::filesystem::exists(fv_filename)) {
-                        std::string fv_tmp_filename = fv_filename + "_tmp";
-
-                        std::ofstream fv_out;
-                        fv_out.open(fv_tmp_filename.c_str(), std::ios::out | std::ios::binary);
-                        mit->writeFVFragmentGraphToStream(fv_out);
-                        fv_out.close();
-                        //rename file
-                        boost::filesystem::rename(fv_tmp_filename, fv_filename);
-                    }
-
-                }
-                success_count++;
-            }
-        }
-        catch (std::exception &e) {
-            std::ofstream eout;
-            eout.open(status_filename.c_str(), std::fstream::out | std::fstream::app);
-            eout << "Exception occurred computing fragment graph for " << mit->getId() << std::endl;
-            eout << mit->getSmilesOrInchi() << std::endl;
-            eout << e.what() << std::endl << std::endl;
-            except_count++;
-            eout << except_count << " exceptions, from " << except_count + success_count << " total" << std::endl;
-            eout.close();
-        }
-    }
-
-    MPI_Barrier(MPI_COMM_WORLD);
-    after_fg = time(nullptr);
-    if (mpi_rank == MASTER)
-        std::cout << "Done" << std::endl;
-
-    std::cout << mpi_rank << ": " << success_count << " successfully computed. " << except_count << " exceptions."
-              << std::endl;
-
-    if (mpi_rank == MASTER)
-        std::cout << "Total Fragmentation Graph Computation Time Elaspsed = "
-                  << (after_fg - before_fg) << " Seconds" << std::endl;
-
-
-    //Loading input spectra
-    MPI_Barrier(MPI_COMM_WORLD);
-    if (mpi_rank == MASTER) std::cout << "Loading spectra..";
-    bool spectra_in_msp = false;
-    std::string pre_id = "";
-    if (peakfile_dir_or_msp.substr(peakfile_dir_or_msp.size() - 4, 4) == ".msp") {
-        spectra_in_msp = true;
-        //Allow splitting of input data into multiple msps by naming them
-        //some_file_name<P>.msp, where <P> gets replaced with the processor rank that uses that file
-        pre_id = peakfile_dir_or_msp.substr(0, peakfile_dir_or_msp.size() - 4);
-        if (pre_id.substr(pre_id.size() - 3, 3) == "<P>") {
-            peakfile_dir_or_msp.replace(peakfile_dir_or_msp.size() - 7, 3, boost::lexical_cast<std::string>(mpi_rank));
-        }
-    }
-    
-    //MSP Setup
-    MspReader *msp = nullptr;
-    std::ostream *out_enum_msp, *out_pred_msp;
-    std::ofstream of_emsp, of_pmsp;
-    //Create the MSP lookup
-    if (spectra_in_msp)
-        msp = new MspReader(peakfile_dir_or_msp.c_str(), "");
-<<<<<<< HEAD
-    for (mit = data.begin(); mit != data.end(); ++mit) {
-        if ((mit->getGroup() >= min_group && mit->getGroup() <= max_group) || !no_train) {
-=======
-    for (auto mit = data.begin(); mit != data.end(); ++mit) {
-        if (!no_train) {
->>>>>>> 47dbecb7
-            if (spectra_in_msp)
-                mit->readInSpectraFromMSP(*msp);
-            else {
-                std::string spec_file = peakfile_dir_or_msp + "/" + mit->getId() + ".txt";
-                mit->readInSpectraFromFile(spec_file);
-            }
-            mit->removePeaksWithNoFragment(cfg.abs_mass_tol, cfg.ppm_mass_tol);
-        }
-    }
-
-    MPI_Barrier(MPI_COMM_WORLD);
-    if (mpi_rank == MASTER) std::cout << "Done" << std::endl;
-
-    //Training
-    for (int group = min_group; group < max_group; group++) {
-        if (mpi_rank == MASTER) std::cout << "Running EM to train parameters for Group " << group << std::endl;
-
-        time_t before, after;
-        before = time(nullptr);
-        std::string param_filename = data_folder + "/param_output";
-        param_filename += boost::lexical_cast<std::string>(group);
-        param_filename += ".log";
-
-        if (!no_train)
-            trainSingleEnergyCFM(param_filename, cfg, fc, status_filename, group, data, start_energy, no_train,
-                                 start_repeat);
-
-        MPI_Barrier(MPI_COMM_WORLD);    //Wait for all threads
-        if (mpi_rank == MASTER) std::cout << "Done" << std::endl;
-
-        if (mpi_rank == MASTER) {
-            after = time(nullptr);
-            std::cout << "EM: Time Elaspsed = " << (after - before) << " Seconds" << std::endl;
-        }
-
-        //Open the output MSP files
-        if (spectra_in_msp) {
-            std::string proc_group_str =
-                    "P" + boost::lexical_cast<std::string>(mpi_rank) + "G" + boost::lexical_cast<std::string>(group);
-            std::string enum_msp_filename = data_folder + "/enumerated_output/especs_" + proc_group_str + ".msp";
-            std::string pred_msp_filename = data_folder + "/predicted_output/pspecs_" + proc_group_str + ".msp";
-            of_emsp.open(enum_msp_filename.c_str());
-            of_pmsp.open(pred_msp_filename.c_str());
-            if (!of_emsp.is_open() || !of_pmsp.is_open()) {
-                std::cout << "Warning: Trouble opening msp output files" << std::endl;
-                exit(1);
-            }
-            std::streambuf *ebuf = of_emsp.rdbuf(), *pbuf = of_pmsp.rdbuf();
-            out_enum_msp = new std::ostream(ebuf);
-            out_pred_msp = new std::ostream(pbuf);
-        }
-
-        if (mpi_rank == MASTER) std::cout << "Generating Peak Predictions for Group " << group << "..." << std::endl;
-        Param *param;
-        if (cfg.theta_function == NEURAL_NET_THETA_FUNCTION)
-            param = new NNParam(param_filename);
-        else
-            param = new Param(param_filename);
-        for (auto mit = data.begin(); mit != data.end(); ++mit) {
-            if (mit->getGroup() != group) continue;
-            if (!mit->hasComputedGraph()) continue;    //If we couldn't compute it's graph for some reason..
-
-            //Predicted spectrum
-            for (auto e = start_energy; e < cfg.spectrum_depths.size(); ++e)
-                mit->computePredictedSpectra(*param, false, false, e);
-
-            if (spectra_in_msp)
-                mit->writePredictedSpectraToMspFileStream(*out_pred_msp);
-            else {
-                std::string spectra_filename = data_folder + "/predicted_output/" + mit->getId() + ".log";
-                mit->writePredictedSpectraToFile(spectra_filename);
-            }
-        }
-        delete param;
-        if (mpi_rank == MASTER) std::cout << "Done" << std::endl;
-
-        if (spectra_in_msp) {
-            of_emsp.close();
-            of_pmsp.close();
-            delete out_pred_msp;
-            delete out_enum_msp;
-        }
-
-        MPI_Barrier(MPI_COMM_WORLD);    //Wait for all threads
-    }
-
-    if (spectra_in_msp) delete msp;
-
-
-    MPI_Barrier(MPI_COMM_WORLD);    //Wait for all threads
-    MPI_Finalize();
-
-    return (0);
-}
-
-void
-trainSingleEnergyCFM(std::string &param_filename, config_t &cfg, FeatureCalculator &fc, std::string &status_filename,
-                     int group, std::vector<MolData> &data, int start_energy, int no_train, int start_repeat) {
-
-    int mpi_rank;
-    MPI_Comm_rank(MPI_COMM_WORLD, &mpi_rank);
-    Param *final_params;
-
-    for (int energy = 0; energy < cfg.spectrum_depths.size(); energy++) {
-
-        std::string eparam_filename = param_filename + boost::lexical_cast<std::string>(energy) + "e";
-        std::string prev_eparam_filename = param_filename + boost::lexical_cast<std::string>(energy - 1) + "e";
-
-        config_t se_cfg;
-        initSingleEnergyConfig(se_cfg, cfg, energy);
-
-        if (energy >= start_energy && !no_train) {
-            //Run EM multiple times with random restarts, taking the final one with the best Q
-            double prev_Q = -DBL_MAX;
-            if (energy > start_energy) start_repeat = 0;
-            if (start_repeat > 0) { //Too messy to compute previous best Q...just print a warning
-                std::cout
-                        << "Warning: best Q for previous repeats unknown, may not pick up best params - check manually!"
-                        << std::endl;
-            }
-            for (int repeat = start_repeat; repeat < se_cfg.num_em_restarts; repeat++) {
-
-                EmModel *em;
-                std::string repeat_filename = eparam_filename + boost::lexical_cast<std::string>(repeat);
-                std::string out_filename = repeat_filename;
-                if (!boost::filesystem::exists(repeat_filename)) repeat_filename = "";
-                else if (energy > 0 && cfg.use_lower_energy_params_for_init)
-                    repeat_filename = prev_eparam_filename + boost::lexical_cast<std::string>(repeat);
-                if (cfg.theta_function == NEURAL_NET_THETA_FUNCTION)
-                    em = new EmNNModel(&se_cfg, &fc, status_filename, repeat_filename);
-                else
-                    em = new EmModel(&se_cfg, &fc, status_filename, repeat_filename);
-
-                double Q = em->trainModel(data, group, out_filename, energy);
-                if (Q > prev_Q) {
-                    if (mpi_rank == MASTER) {
-                        std::cout << "Found better Q!" << std::endl;
-                        em->writeParamsToFile(eparam_filename);
-                    }
-                    prev_Q = Q;
-                }
-                delete em;
-            }
-        }
-        MPI_Barrier(MPI_COMM_WORLD);
-        if (energy == start_energy) {
-            if (cfg.theta_function == NEURAL_NET_THETA_FUNCTION)
-                final_params = new NNParam(eparam_filename);
-            else
-                final_params = new Param(eparam_filename);
-        } else if (energy > start_energy) {
-            Param *eparam;
-            if (cfg.theta_function == NEURAL_NET_THETA_FUNCTION)
-                eparam = new NNParam(eparam_filename);
-            else
-                eparam = new Param(eparam_filename);
-            final_params->appendNextEnergyParams(*eparam, energy);
-            delete eparam;
-        }
-    }
-    if (mpi_rank == MASTER) final_params->saveToFile(param_filename);
-    delete final_params;
-}
-
-
-void
-parseInputFile(std::vector<MolData> &data, std::string &input_filename, int mpi_rank, int mpi_nump, config_t *cfg) {
-
-    std::string line, smiles_or_inchi, id;
-    std::ifstream ifs(input_filename.c_str(), std::ifstream::in);
-    int group, num_mols = 0;
-
-    //Get the first line - the number of input molecules
-    if (ifs.good()) {
-        getline(ifs, line);
-        num_mols = atoi(line.c_str());
-    } else {
-        std::cout << "Could not open input file " << input_filename << std::endl;
-    }
-
-    //Now get all the molecules
-    int i = 0;
-    while (ifs.good() && i < num_mols) {
-        i++;
-
-        getline(ifs, line);
-        if (line.size() < 3) continue;
-
-        std::stringstream ss(line);
-        ss >> id >> smiles_or_inchi >> group;
-
-        //Split the data between processors. Only load in data for this
-        //processor
-        if ((i % mpi_nump) == mpi_rank)
-            data.push_back(MolData(id, smiles_or_inchi, group, cfg));
-    }
-
-}
+/*#########################################################################
+# Mass Spec Prediction and Identification of Metabolites
+#
+# main.cpp
+#
+# Description: 	Learn the parameters of a model for the mass spec 
+#				fragmentation process using EM, then use it to predict
+#				the mass spectra.
+#
+# Copyright (c) 2013, Felicity Allen
+# All rights reserved.
+
+# This file is part of the cfm-id project.
+# The contents are covered by the terms of the GNU Lesser General Public
+# License, which is included in the file license.txt, found at the root
+# of the cfm source tree.
+#########################################################################*/
+
+#include "mpi.h"
+
+#include <boost/algorithm/string.hpp>
+#include <boost/lexical_cast.hpp>
+#include <boost/filesystem.hpp>
+#include <boost/program_options.hpp>
+
+#include "EmModel.h"
+#include "EmNNModel.h"
+#include "Version.h"
+
+void parseInputFile(std::vector<MolData> &data, std::string &input_filename, int mpi_rank, int mpi_nump, config_t *cfg);
+
+void
+trainSingleEnergyCFM(std::string &param_filename, config_t &cfg, FeatureCalculator &fc, std::string &status_filename,
+                     int group, std::vector<MolData> &data, int start_energy, int no_train, int start_repeat);
+
+int main(int argc, char *argv[]) {
+    int mpi_rank, mpi_nump;
+    MPI_Init(&argc, &argv);
+    MPI_Comm_rank(MPI_COMM_WORLD, &mpi_rank);
+    MPI_Comm_size(MPI_COMM_WORLD, &mpi_nump);
+
+    // Define parameters
+    std::string input_filename;   //List (one per line): id, smiles_or_inchi, group
+    std::string feature_filename; //List of features, line-spaced
+    std::string config_filename;    //Parameter configuration
+    std::string peakfile_dir_or_msp;    //MSP file or Directory containing the peak files for each molecule (in format <id>.txt)
+    std::string data_folder;
+    std::string status_filename;
+    std::string fv_fragment_graphs_folder;
+
+    bool no_train = false;
+    int start_energy = 0, start_repeat = 0;
+
+    //Cross validation groups to process
+    int min_group = 0, max_group = 0;
+
+    //Define and parse the program options
+    namespace po = boost::program_options;
+    po::options_description general_options("Uasge");
+    general_options.add_options()
+            ("help,h", "Help message")
+            ("input_filename,i", po::value<std::string>(&input_filename)->required(),
+             "Text file with number of mols on first line, "
+             "then id smiles_or_inchi cross_validation_group on each line after that.")
+            ("feature_filename,f", po::value<std::string>(&feature_filename)->required(),
+             "Text file with list of feature names to include, line separated")
+            ("config_filename,c", po::value<std::string>(&config_filename)->required(),
+             "Text file listing configuration parameters."
+             " Line separated 'name value'.")
+            ("peakfile_dir_or_msp,p", po::value<std::string>(&peakfile_dir_or_msp)->required(),
+             "Input MSP file, with ID fields corresponding to id fields in input_file ("
+             "the MSP filename not including the .msp extension) OR "
+             "Directory containing files with spectra. Each file should be called <id>.txt, "
+             "where <id> is the id specified in the input file, and contains a list of peaks "
+             "'mass intensity' on each line, with either 'low','med' and 'high' lines beginning "
+             "spectra of different energy levels, or 'energy0', 'energy1', "
+             "etc. e.g:energy0 65.02 40.086.11 60.0 energy1 65.02 100.0 .")
+            ("group,g", po::value<int>(&min_group)->default_value(-1),
+                    "validation group for cross validation, if not provide cross validation"
+                    "will apply on every group (n-fold cross validation )")
+            ("num_fold,n", po::value<int>(&max_group)->default_value(0),
+             "number for n-fold cross validation, if not provide, noy cross validation will be applied. "
+             "If group number is set, this number will be igroned.")
+            ("tmp_data_folder,t", po::value<std::string>(&data_folder)->default_value("tmp_data"),
+             "Name of folder to write tmp data for training. If not specified will write to tmp_data")
+            ("log_file,l", po::value<std::string>(&status_filename)->default_value("status.log"),
+             "Name of file to write logging information as the program runs."
+             "If not specified will write to status.log<group>, or status.log if no group is specified")
+            ("start_energy,e", po::value<int>(&start_energy)->default_value(0),
+             "Set to starting energy if want to start training part way through (single energy only -default 0)")
+            ("start_repeat,r", po::value<int>(&start_repeat)->default_value(0),
+             "Set to starting repeat if want to start training part way through (default 0)")
+            ("fv_fragment_graphs_folder,a",  po::value<std::string>(&fv_fragment_graphs_folder)->default_value(""),
+             "Name of folder to write and read fragement cache data for training. If not specified will write to "
+             "tmp_data/fv_fragment_graphs_folder")
+            ("no_train",po::value<bool>(&no_train)->default_value(false),"no training flag, defualt false");
+
+    try {
+        po::command_line_parser parser{argc, argv};
+        parser.options(general_options).allow_unregistered().style(
+                po::command_line_style::default_style |
+                po::command_line_style::allow_slash_for_short);
+        po::parsed_options parsed_options = parser.run();
+
+        po::variables_map vm;
+
+        store(parsed_options, vm);
+
+        //help option
+        if (vm.count("help")) {
+            if (mpi_rank == MASTER)
+                std::cout << general_options << std::endl;
+            return 0;
+        } else
+            po::notify(vm);
+    }
+    catch (po::error &e) {
+        if (mpi_rank == MASTER) {
+            std::cerr << "ERROR: " << e.what() << std::endl << std::endl;
+            std::cout << general_options << std::endl;
+        }
+        return 0;
+    }
+
+    //set group
+    if (min_group != -1)
+        max_group = min_group + 1;
+
+    status_filename = data_folder + '/' + status_filename;
+    std::string enumrated_output_folder = data_folder + "/enumerated_output";
+    std::string predicted_output_folder = data_folder + "/predicted_output";
+    if(fv_fragment_graphs_folder.empty())
+        fv_fragment_graphs_folder = data_folder + "/fv_fragment_graphs";
+
+    if (mpi_rank == MASTER) {
+
+        //Create the tmp_data directory if it doesn't exist
+        if (!boost::filesystem::exists(data_folder))
+            boost::filesystem::create_directory(data_folder);
+        if (!boost::filesystem::exists(enumrated_output_folder))
+            boost::filesystem::create_directory(enumrated_output_folder);
+        if (!boost::filesystem::exists(predicted_output_folder))
+            boost::filesystem::create_directory(predicted_output_folder);
+
+        boost::filesystem::path fv_fragment_graphs_folder_path(fv_fragment_graphs_folder);
+        if (!boost::filesystem::exists(fv_fragment_graphs_folder_path))
+            boost::filesystem::create_directories(fv_fragment_graphs_folder_path);
+
+        //Delete the status file if it already exists
+        if (boost::filesystem::exists(status_filename))
+            boost::filesystem::remove_all(status_filename);
+    }
+    MPI_Barrier(MPI_COMM_WORLD);
+
+    if (mpi_rank == MASTER) std::cout << "Initialising Feature Calculator..";
+    FeatureCalculator fc(feature_filename);
+    if (mpi_rank == MASTER) std::cout << "Done" << std::endl;
+
+    if (mpi_rank == MASTER) std::cout << "Initialising Parameter Configuration..";
+    config_t cfg;
+    initConfig(cfg, config_filename, mpi_rank == MASTER);
+    if (mpi_rank == MASTER) std::cout << "Done" << std::endl;
+
+    if (mpi_rank == MASTER) std::cout << "Parsing input file...";
+    std::vector<MolData> data;
+    parseInputFile(data, input_filename, mpi_rank, mpi_nump, &cfg);
+    if (mpi_rank == MASTER) std::cout << "Done" << std::endl;
+
+    //Fragment Graph Computation (or load from file)
+    time_t before_fg, after_fg;
+    before_fg = time(nullptr);
+    if (mpi_rank == MASTER)
+        std::cout << "Computing fragmentation graphs and features..";
+
+    int success_count = 0, except_count = 0;
+    for (auto mit = data.begin(); mit != data.end(); ++mit) {
+        try {
+            //If we're not training, only load the ones we'll be testing
+            if (!no_train) {
+
+                std::string fv_filename = fv_fragment_graphs_folder + "/" +
+                                          boost::lexical_cast<std::string>(mit->getId()) + "_graph.fg";
+
+                // if there is a cached/precomputed fv/graph file
+                if (boost::filesystem::exists(fv_filename)) {
+
+                    std::ifstream fv_ifs;
+                    fv_ifs = std::ifstream(fv_filename.c_str(), std::ifstream::in | std::ios::binary);
+                    mit->readInFVFragmentGraphFromStream(fv_ifs);
+                    fv_ifs.close();
+
+                    std::ofstream eout;
+                    eout.open(status_filename.c_str(), std::fstream::out | std::fstream::app);
+                    eout << "ID: " << mit->getId() << " is Loaded from cached file ";
+                    eout << " Num Frag = " << mit->getNumFragments();
+                    eout << " Num Trans = " << mit->getNumTransitions() << std::endl;
+                    eout.close();
+
+
+                } else {
+                    time_t before, after;
+                    before = time(nullptr);
+                    mit->computeFragmentGraphAndReplaceMolsWithFVs(&fc, true);
+
+                    // write log
+                    std::ofstream eout;
+                    eout.open(status_filename.c_str(), std::fstream::out | std::fstream::app);
+                    after = time(nullptr);
+                    eout << "ID: " << mit->getId() << " is Done. Time Elaspsed = " << (after - before) << " Seconds ";
+                    eout << " Num Frag = " << mit->getNumFragments();
+                    eout << " Num Trans = " << mit->getNumTransitions() << std::endl;
+                    eout.close();
+
+                    if (!boost::filesystem::exists(fv_filename)) {
+                        std::string fv_tmp_filename = fv_filename + "_tmp";
+
+                        std::ofstream fv_out;
+                        fv_out.open(fv_tmp_filename.c_str(), std::ios::out | std::ios::binary);
+                        mit->writeFVFragmentGraphToStream(fv_out);
+                        fv_out.close();
+                        //rename file
+                        boost::filesystem::rename(fv_tmp_filename, fv_filename);
+                    }
+
+                }
+                success_count++;
+            }
+        }
+        catch (std::exception &e) {
+            std::ofstream eout;
+            eout.open(status_filename.c_str(), std::fstream::out | std::fstream::app);
+            eout << "Exception occurred computing fragment graph for " << mit->getId() << std::endl;
+            eout << mit->getSmilesOrInchi() << std::endl;
+            eout << e.what() << std::endl << std::endl;
+            except_count++;
+            eout << except_count << " exceptions, from " << except_count + success_count << " total" << std::endl;
+            eout.close();
+        }
+    }
+
+    MPI_Barrier(MPI_COMM_WORLD);
+    after_fg = time(nullptr);
+    if (mpi_rank == MASTER)
+        std::cout << "Done" << std::endl;
+
+    std::cout << mpi_rank << ": " << success_count << " successfully computed. " << except_count << " exceptions."
+              << std::endl;
+
+    if (mpi_rank == MASTER)
+        std::cout << "Total Fragmentation Graph Computation Time Elaspsed = "
+                  << (after_fg - before_fg) << " Seconds" << std::endl;
+
+
+    //Loading input spectra
+    MPI_Barrier(MPI_COMM_WORLD);
+    if (mpi_rank == MASTER) std::cout << "Loading spectra..";
+    bool spectra_in_msp = false;
+    std::string pre_id = "";
+    if (peakfile_dir_or_msp.substr(peakfile_dir_or_msp.size() - 4, 4) == ".msp") {
+        spectra_in_msp = true;
+        //Allow splitting of input data into multiple msps by naming them
+        //some_file_name<P>.msp, where <P> gets replaced with the processor rank that uses that file
+        pre_id = peakfile_dir_or_msp.substr(0, peakfile_dir_or_msp.size() - 4);
+        if (pre_id.substr(pre_id.size() - 3, 3) == "<P>") {
+            peakfile_dir_or_msp.replace(peakfile_dir_or_msp.size() - 7, 3, boost::lexical_cast<std::string>(mpi_rank));
+        }
+    }
+    
+    //MSP Setup
+    MspReader *msp = nullptr;
+    std::ostream *out_enum_msp, *out_pred_msp;
+    std::ofstream of_emsp, of_pmsp;
+    //Create the MSP lookup
+    if (spectra_in_msp)
+        msp = new MspReader(peakfile_dir_or_msp.c_str(), "");
+    for (auto mit = data.begin(); mit != data.end(); ++mit) {
+        if (!no_train) {
+            if (spectra_in_msp)
+                mit->readInSpectraFromMSP(*msp);
+            else {
+                std::string spec_file = peakfile_dir_or_msp + "/" + mit->getId() + ".txt";
+                mit->readInSpectraFromFile(spec_file);
+            }
+            mit->removePeaksWithNoFragment(cfg.abs_mass_tol, cfg.ppm_mass_tol);
+        }
+    }
+
+    MPI_Barrier(MPI_COMM_WORLD);
+    if (mpi_rank == MASTER) std::cout << "Done" << std::endl;
+
+    //Training
+    for (int group = min_group; group < max_group; group++) {
+        if (mpi_rank == MASTER) std::cout << "Running EM to train parameters for Group " << group << std::endl;
+
+        time_t before, after;
+        before = time(nullptr);
+        std::string param_filename = data_folder + "/param_output";
+        param_filename += boost::lexical_cast<std::string>(group);
+        param_filename += ".log";
+
+        if (!no_train)
+            trainSingleEnergyCFM(param_filename, cfg, fc, status_filename, group, data, start_energy, no_train,
+                                 start_repeat);
+
+        MPI_Barrier(MPI_COMM_WORLD);    //Wait for all threads
+        if (mpi_rank == MASTER) std::cout << "Done" << std::endl;
+
+        if (mpi_rank == MASTER) {
+            after = time(nullptr);
+            std::cout << "EM: Time Elaspsed = " << (after - before) << " Seconds" << std::endl;
+        }
+
+        //Open the output MSP files
+        if (spectra_in_msp) {
+            std::string proc_group_str =
+                    "P" + boost::lexical_cast<std::string>(mpi_rank) + "G" + boost::lexical_cast<std::string>(group);
+            std::string enum_msp_filename = data_folder + "/enumerated_output/especs_" + proc_group_str + ".msp";
+            std::string pred_msp_filename = data_folder + "/predicted_output/pspecs_" + proc_group_str + ".msp";
+            of_emsp.open(enum_msp_filename.c_str());
+            of_pmsp.open(pred_msp_filename.c_str());
+            if (!of_emsp.is_open() || !of_pmsp.is_open()) {
+                std::cout << "Warning: Trouble opening msp output files" << std::endl;
+                exit(1);
+            }
+            std::streambuf *ebuf = of_emsp.rdbuf(), *pbuf = of_pmsp.rdbuf();
+            out_enum_msp = new std::ostream(ebuf);
+            out_pred_msp = new std::ostream(pbuf);
+        }
+
+        if (mpi_rank == MASTER) std::cout << "Generating Peak Predictions for Group " << group << "..." << std::endl;
+        Param *param;
+        if (cfg.theta_function == NEURAL_NET_THETA_FUNCTION)
+            param = new NNParam(param_filename);
+        else
+            param = new Param(param_filename);
+        for (auto mit = data.begin(); mit != data.end(); ++mit) {
+            if (mit->getGroup() != group) continue;
+            if (!mit->hasComputedGraph()) continue;    //If we couldn't compute it's graph for some reason..
+
+            //Predicted spectrum
+            for (auto e = start_energy; e < cfg.spectrum_depths.size(); ++e)
+                mit->computePredictedSpectra(*param, false, false, e);
+
+            if (spectra_in_msp)
+                mit->writePredictedSpectraToMspFileStream(*out_pred_msp);
+            else {
+                std::string spectra_filename = data_folder + "/predicted_output/" + mit->getId() + ".log";
+                mit->writePredictedSpectraToFile(spectra_filename);
+            }
+        }
+        delete param;
+        if (mpi_rank == MASTER) std::cout << "Done" << std::endl;
+
+        if (spectra_in_msp) {
+            of_emsp.close();
+            of_pmsp.close();
+            delete out_pred_msp;
+            delete out_enum_msp;
+        }
+
+        MPI_Barrier(MPI_COMM_WORLD);    //Wait for all threads
+    }
+
+    if (spectra_in_msp) delete msp;
+
+
+    MPI_Barrier(MPI_COMM_WORLD);    //Wait for all threads
+    MPI_Finalize();
+
+    return (0);
+}
+
+void
+trainSingleEnergyCFM(std::string &param_filename, config_t &cfg, FeatureCalculator &fc, std::string &status_filename,
+                     int group, std::vector<MolData> &data, int start_energy, int no_train, int start_repeat) {
+
+    int mpi_rank;
+    MPI_Comm_rank(MPI_COMM_WORLD, &mpi_rank);
+    Param *final_params;
+
+    for (int energy = 0; energy < cfg.spectrum_depths.size(); energy++) {
+
+        std::string eparam_filename = param_filename + boost::lexical_cast<std::string>(energy) + "e";
+        std::string prev_eparam_filename = param_filename + boost::lexical_cast<std::string>(energy - 1) + "e";
+
+        config_t se_cfg;
+        initSingleEnergyConfig(se_cfg, cfg, energy);
+
+        if (energy >= start_energy && !no_train) {
+            //Run EM multiple times with random restarts, taking the final one with the best Q
+            double prev_Q = -DBL_MAX;
+            if (energy > start_energy) start_repeat = 0;
+            if (start_repeat > 0) { //Too messy to compute previous best Q...just print a warning
+                std::cout
+                        << "Warning: best Q for previous repeats unknown, may not pick up best params - check manually!"
+                        << std::endl;
+            }
+            for (int repeat = start_repeat; repeat < se_cfg.num_em_restarts; repeat++) {
+
+                EmModel *em;
+                std::string repeat_filename = eparam_filename + boost::lexical_cast<std::string>(repeat);
+                std::string out_filename = repeat_filename;
+                if (!boost::filesystem::exists(repeat_filename)) repeat_filename = "";
+                else if (energy > 0 && cfg.use_lower_energy_params_for_init)
+                    repeat_filename = prev_eparam_filename + boost::lexical_cast<std::string>(repeat);
+                if (cfg.theta_function == NEURAL_NET_THETA_FUNCTION)
+                    em = new EmNNModel(&se_cfg, &fc, status_filename, repeat_filename);
+                else
+                    em = new EmModel(&se_cfg, &fc, status_filename, repeat_filename);
+
+                double Q = em->trainModel(data, group, out_filename, energy);
+                if (Q > prev_Q) {
+                    if (mpi_rank == MASTER) {
+                        std::cout << "Found better Q!" << std::endl;
+                        em->writeParamsToFile(eparam_filename);
+                    }
+                    prev_Q = Q;
+                }
+                delete em;
+            }
+        }
+        MPI_Barrier(MPI_COMM_WORLD);
+        if (energy == start_energy) {
+            if (cfg.theta_function == NEURAL_NET_THETA_FUNCTION)
+                final_params = new NNParam(eparam_filename);
+            else
+                final_params = new Param(eparam_filename);
+        } else if (energy > start_energy) {
+            Param *eparam;
+            if (cfg.theta_function == NEURAL_NET_THETA_FUNCTION)
+                eparam = new NNParam(eparam_filename);
+            else
+                eparam = new Param(eparam_filename);
+            final_params->appendNextEnergyParams(*eparam, energy);
+            delete eparam;
+        }
+    }
+    if (mpi_rank == MASTER) final_params->saveToFile(param_filename);
+    delete final_params;
+}
+
+
+void
+parseInputFile(std::vector<MolData> &data, std::string &input_filename, int mpi_rank, int mpi_nump, config_t *cfg) {
+
+    std::string line, smiles_or_inchi, id;
+    std::ifstream ifs(input_filename.c_str(), std::ifstream::in);
+    int group, num_mols = 0;
+
+    //Get the first line - the number of input molecules
+    if (ifs.good()) {
+        getline(ifs, line);
+        num_mols = atoi(line.c_str());
+    } else {
+        std::cout << "Could not open input file " << input_filename << std::endl;
+    }
+
+    //Now get all the molecules
+    int i = 0;
+    while (ifs.good() && i < num_mols) {
+        i++;
+
+        getline(ifs, line);
+        if (line.size() < 3) continue;
+
+        std::stringstream ss(line);
+        ss >> id >> smiles_or_inchi >> group;
+
+        //Split the data between processors. Only load in data for this
+        //processor
+        if ((i % mpi_nump) == mpi_rank)
+            data.push_back(MolData(id, smiles_or_inchi, group, cfg));
+    }
+
+}