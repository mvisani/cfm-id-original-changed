/*#########################################################################
# Mass Spec Prediction and Identification of Metabolites
#
# Spectrum.cpp
#
# Description: 	Class for spectrum.
#
# Copyright (c) 2013, Felicity Allen
# All rights reserved.

# This file is part of the cfm-id project.
# The contents are covered by the terms of the GNU Lesser General Public
# License, which is included in the file license.txt, found at the root
# of the cfm source tree.
#########################################################################*/

#include "Spectrum.h"
#include "Util.h"
#include "Version.h"

#include <fstream>
#include <algorithm>
#include <cmath>

void Spectrum::outputToStream(std::ostream &out, bool do_annotate, bool normalize_to_max) const {

    double max_intensity = normalize_to_max ? getMaxIntensity() : -1.0;

    for (auto & peak : peaks) {

        // compute display_intensity , and display if intensity is large enough
        double display_intensity_value = normalize_to_max ? peak.intensity / max_intensity * 100.0 : peak.intensity;
        int display_intensity = std::floor(display_intensity_value * 100 + 0.5);
        if (display_intensity > 0) {
            out << std::fixed << std::setprecision(5) << peak.mass << " " << std::setprecision(2)
<<<<<<< HEAD
                << display_intensity / 100.0;
=======
            << display_intensity / 100.0;
>>>>>>> 7f8ef7f5

            if (do_annotate) {
                std::stringstream ss_values;
                ss_values << std::setprecision(5) << "(";
                auto ita = peak.annotations.begin();
                for (; ita != peak.annotations.end(); ++ita) {
                    out << " " << ita->first;
                    if (ita != peak.annotations.begin())
                        ss_values << " ";
                    ss_values << ita->second * 100.0;
                }
                ss_values << ")";
                if (!peak.annotations.empty())
                    out << " " << ss_values.str();
            }

            out << std::endl;
        }
    }
}

void Spectrum::outputToMspStream(std::ostream &out, std::string id,
                                 int ionization_mode, int energy, std::string &smiles_or_inchi) const {

    if (ionization_mode == POSITIVE_EI_IONIZATION_MODE)
        out << "Name: +ve in-silico MS by ";
    else if (ionization_mode == POSITIVE_ESI_IONIZATION_MODE)
        out << "Name: +ve in-silico MS/MS by ";
    else
        out << "Name: -ve in-silico MS/MS by ";
    out << APP_STRING << " " << PROJECT_VER << " for " << id << std::endl;
    out << "ID: " << id << std::endl;
    out << "Smiles/Inchi:" << smiles_or_inchi << std::endl;
    out << "Comment: Energy" << energy << std::endl;
    out << "Num peaks: " << peaks.size() << std::endl;
    outputToStream(out, false);
    out << std::endl;
}

void Spectrum::outputToMgfStream(std::ostream &out, std::string id,
                                 int ionization_mode,
                                 int energy,
                                 double mw, std::string &smiles_or_inchi) const {

    out << "BEGIN IONS" << std::endl;
    out << "PEPMASS=" << std::setprecision(10) << mw << std::endl;
    if (ionization_mode == POSITIVE_ESI_IONIZATION_MODE ||
    ionization_mode == POSITIVE_EI_IONIZATION_MODE)
        out << "CHARGE=1+" << std::endl;
    else if (ionization_mode == NEGATIVE_ESI_IONIZATION_MODE)
        out << "CHARGE=1-" << std::endl;
    out << "TITLE=" << id << ";Energy" << energy << ";";
    if (ionization_mode == POSITIVE_EI_IONIZATION_MODE)
        out << "[M+H]+;In-silico MS by ";
    else if (ionization_mode == POSITIVE_ESI_IONIZATION_MODE)
        out << "[M]+;In-silico MS/MS by ";
    else if (ionization_mode == NEGATIVE_ESI_IONIZATION_MODE)
        out << "[M-H]+;In-silico MS/MS by ";
    out << APP_STRING << " " << PROJECT_VER << ";"
    << smiles_or_inchi << ";" << std::endl;
    outputToStream(out, false);
    out << "END IONS" << std::endl;
}

void Spectrum::quantisePeaksByMass(int num_dec_places) {

    // Combine peaks that have the same mass when reduced to num_dec_places
    // Note: this is mostly used for extreme cases like the NIST data, where
    // masses are given only to integer precision.
    normalizeAndSort();

    long long prev_mass = 0;
    auto it = peaks.begin();
    for (; it != peaks.end(); ++it) {
        auto tmp_mass =
                (long long) (lround(it->mass * std::pow(10.0, num_dec_places)));
        it->mass = tmp_mass * std::pow(10.0, -num_dec_places);
        if (tmp_mass == prev_mass && it != peaks.begin()) {
            it->intensity += (it - 1)->intensity;
            it->annotations.insert(it->annotations.end(),
                                   (it - 1)->annotations.begin(),
                                   (it - 1)->annotations.end());
            it = peaks.erase(it - 1);
        }
        prev_mass = tmp_mass;
    }
    normalizeAndSort();
}

void Spectrum::postProcess(double perc_thresh, int min_peaks, int max_peaks, double min_relative_intensity) {

    std::sort(peaks.begin(), peaks.end(), sort_peaks_by_intensity);
    auto max_intensity = peaks[0].intensity;
    double total = 0.0;
    int count = 0;
    // we need at least 1 peak
    min_peaks = std::max(min_peaks, 1);
    for (auto & peak : peaks) {
        total += peak.intensity;
        count++;
        // e.g. Take the top 80% of energy (assuming at least 5 peaks),
        // or the highest 30 peaks (whichever comes first)
<<<<<<< HEAD
        if ((total > perc_thresh && count >= min_peaks) || count >= max_peaks || (peak.intensity/max_intensity) < min_intensity) {
=======
        if ((total > perc_thresh && count >= min_peaks) || count >= max_peaks || (peak.intensity/max_intensity) < min_relative_intensity) {
>>>>>>> 7f8ef7f5
            break;
        }
    }
    peaks.resize(count);
    std::sort(peaks.begin(), peaks.end(), sort_peaks_by_mass);
}

void Spectrum::normalizeAndSort() {

    if (!is_normalized) {
        // Compute the normalizer
        double sum = 0.0;
        auto itp = peaks.begin();
        for (; itp != peaks.end(); ++itp)
            sum += itp->intensity;
        double norm = 1.0;
        if (sum > 0.0)
            norm = 100.0 / sum;

        // Adjust the values
        for (itp = peaks.begin(); itp != peaks.end(); ++itp)
            itp->intensity *= norm;
    }

    // Ensure the peaks are sorted by mass
    if (!is_sorted)
        std::sort(peaks.begin(), peaks.end(), sort_peaks_by_mass);

    is_sorted = true;
    is_normalized = true;
}

void Spectrum::clean(double abs_mass_tol, double ppm_mass_tol) {

    // Ensure the initial spectrum is normalized and sorted by mass
    normalizeAndSort();

    // Filter peaks that are too close together
    // - Remove peaks within abs_mass_tol of a larger peak
    //	 and any peaks below an absolute intensity threshold
    double abs_intensity_thresh = 0.01;
    std::vector<bool> peak_flags(peaks.size(), true);

    // Forward Pass
    double prev_intensity = -1.0;
    double prev_mass = -100.0;
    auto itp = peaks.begin();
    for (int idx = 0; itp != peaks.end(); ++itp, idx++) {
        if (itp->intensity < abs_intensity_thresh)
            peak_flags[idx] = false;

        double mass_tol = getMassTol(abs_mass_tol, ppm_mass_tol, itp->mass);
        while (fabs(itp->mass - prev_mass) < mass_tol &&
<<<<<<< HEAD
               itp->intensity < prev_intensity) {
=======
        itp->intensity < prev_intensity) {
>>>>>>> 7f8ef7f5
            peak_flags[idx] = false;
            if (idx < peaks.size() - 1) {
                idx += 1;
                itp += 1;
            }
        }
        idx -= 1;
        itp -= 1;

        prev_mass = itp->mass;
        prev_intensity = itp->intensity;
    }

    // Reverse Pass
    prev_intensity = -1.0;
    prev_mass = -100.0;
    auto ritp = peaks.rbegin();
    for (int idx = peaks.size() - 1; ritp != peaks.rend(); ++ritp, idx--) {
        double mass_tol = getMassTol(abs_mass_tol, ppm_mass_tol, ritp->mass);
        while (fabs(ritp->mass - prev_mass) < mass_tol &&
<<<<<<< HEAD
               ritp->intensity < prev_intensity) {
=======
        ritp->intensity < prev_intensity) {
>>>>>>> 7f8ef7f5
            peak_flags[idx] = false;
            if (idx > 0) {
                idx -= 1;
                ritp += 1;
            }
        }
        idx += 1;
        ritp -= 1;

        prev_mass = ritp->mass;
        prev_intensity = ritp->intensity;
    }

    // Alter the spectrum to include the selected peaks
    std::vector<Peak> peaks_copy(peaks);
    peaks.clear();
    itp = peaks_copy.begin();
    for (int idx = 0; itp != peaks_copy.end(); ++itp, idx++)
        if (peak_flags[idx])
            peaks.push_back(*itp);

        // Re-normalize
        normalizeAndSort();
}

void Spectrum::sortAndNormalizeAnnotations() {

    auto it = peaks.begin();
    for (; it != peaks.end(); ++it) {
        // Sort
        std::sort(it->annotations.begin(), it->annotations.end(),
                  sort_annotations_by_score);

        // Normalize
        auto itt = it->annotations.begin();
        double total = 0.0;
        for (; itt != it->annotations.end(); ++itt)
            total += itt->second;
        double norm = 1.0;
        if (total > 0.0)
            norm = it->intensity / (100.0 * total);
        for (itt = it->annotations.begin(); itt != it->annotations.end(); ++itt)
            itt->second *= norm;
    }
}

int Spectrum::removePeaksWithNoFragment(std::vector<double> &frag_masses,
                                        double abs_tol, double ppm_tol) {

    int num_removed = 0;
    // Remove any peaks more than mass_tol away from any fragment
    auto peak = peaks.begin();
    for (; peak != peaks.end();) {

        double mass_tol = getMassTol(abs_tol, ppm_tol, peak->mass);
        bool found = false;
        for (auto frag_mass: frag_masses) {
            if (fabs(frag_mass - peak->mass) < mass_tol) {
                found = true;
                break;
            }
        }
        if (!found) {
            num_removed++;
            peak = peaks.erase(peak);
        } else
            ++peak;
    }
    // Renormalise
    normalizeAndSort();

    return num_removed;
<<<<<<< HEAD
}

void Spectrum::convertToLogScale() {
    // find max intensity
    auto max_intensity = getMaxIntensity();

    for (auto &peak : peaks)
        max_intensity = std::max(peak.intensity, max_intensity);

    // convert peak height to relative to main peak (height 100.0)
    // make sure we don't have negative value
    for (auto &peak : peaks)
        peak.intensity = log(std::max(peak.intensity/max_intensity * 100.0, 1.0));
    normalizeAndSort();
}

void Spectrum::convertToLinearScale() {

    // find max intensity
    auto max_intensity = getMaxIntensity();

    auto ratio = 100.0 / log(101);
    for (auto &peak : peaks)
        peak.intensity = exp((peak.intensity/max_intensity)/ratio) - 1;
    normalizeAndSort();
=======
>>>>>>> 7f8ef7f5
}

double Spectrum::getMaxIntensity() const{
    auto max_intensity = 0.0;
    for (auto &peak : peaks)
        max_intensity = std::max(peak.intensity, max_intensity);
    return max_intensity;
}<|MERGE_RESOLUTION|>--- conflicted
+++ resolved
@@ -33,11 +33,7 @@
         int display_intensity = std::floor(display_intensity_value * 100 + 0.5);
         if (display_intensity > 0) {
             out << std::fixed << std::setprecision(5) << peak.mass << " " << std::setprecision(2)
-<<<<<<< HEAD
-                << display_intensity / 100.0;
-=======
             << display_intensity / 100.0;
->>>>>>> 7f8ef7f5
 
             if (do_annotate) {
                 std::stringstream ss_values;
@@ -140,11 +136,7 @@
         count++;
         // e.g. Take the top 80% of energy (assuming at least 5 peaks),
         // or the highest 30 peaks (whichever comes first)
-<<<<<<< HEAD
-        if ((total > perc_thresh && count >= min_peaks) || count >= max_peaks || (peak.intensity/max_intensity) < min_intensity) {
-=======
         if ((total > perc_thresh && count >= min_peaks) || count >= max_peaks || (peak.intensity/max_intensity) < min_relative_intensity) {
->>>>>>> 7f8ef7f5
             break;
         }
     }
@@ -198,11 +190,7 @@
 
         double mass_tol = getMassTol(abs_mass_tol, ppm_mass_tol, itp->mass);
         while (fabs(itp->mass - prev_mass) < mass_tol &&
-<<<<<<< HEAD
-               itp->intensity < prev_intensity) {
-=======
         itp->intensity < prev_intensity) {
->>>>>>> 7f8ef7f5
             peak_flags[idx] = false;
             if (idx < peaks.size() - 1) {
                 idx += 1;
@@ -223,11 +211,7 @@
     for (int idx = peaks.size() - 1; ritp != peaks.rend(); ++ritp, idx--) {
         double mass_tol = getMassTol(abs_mass_tol, ppm_mass_tol, ritp->mass);
         while (fabs(ritp->mass - prev_mass) < mass_tol &&
-<<<<<<< HEAD
-               ritp->intensity < prev_intensity) {
-=======
         ritp->intensity < prev_intensity) {
->>>>>>> 7f8ef7f5
             peak_flags[idx] = false;
             if (idx > 0) {
                 idx -= 1;
@@ -300,7 +284,6 @@
     normalizeAndSort();
 
     return num_removed;
-<<<<<<< HEAD
 }
 
 void Spectrum::convertToLogScale() {
@@ -326,8 +309,6 @@
     for (auto &peak : peaks)
         peak.intensity = exp((peak.intensity/max_intensity)/ratio) - 1;
     normalizeAndSort();
-=======
->>>>>>> 7f8ef7f5
 }
 
 double Spectrum::getMaxIntensity() const{
