--- conflicted
+++ resolved
@@ -65,13 +65,9 @@
                     fc->includesFeature("NLRootEncodingD4Long") ||
                     fc->includesFeature("IonRootEncodingD4Long") ||
                     fc->includesFeature("NLRootEncodingMorganD3") ||
-<<<<<<< HEAD
-                    fc->includesFeature("IonRootEncodingMorganD3");
-=======
                     fc->includesFeature("IonRootEncodingMorganD3") ||
                     fc->includesFeature("NLRootEncodingMorganD3Long") ||
                     fc->includesFeature("IonRootEncodingMorganD3Long");                    
->>>>>>> df5ef222
 
     exec_flags[4] = fc->includesFeature("IonFunctionalGroupFeatures") ||
                     fc->includesFeature("NLFunctionalGroupFeatures") ||
