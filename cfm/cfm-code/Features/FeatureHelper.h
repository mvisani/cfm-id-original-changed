/*#########################################################################
# Mass Spec Prediction and Identification of Metabolites
#
# FeatureHelper.h
#
# Description: 	Classes for communicating data (e.g. parameters, partial
#				gradients..etc) during parameter update - see
param.cpp.
#
# Copyright (c) 2013,2017
# All rights reserved.

# This file is part of the cfm-id project.
# The contents are covered by the terms of the GNU Lesser General Public
# License, which is included in the file license.txt, found at the root
# of the cfm source tree.
#########################################################################*/
#pragma once

#include <exception>
#include <string>
#include <iostream>

#include "../FunctionalGroups.h"
#include "../Feature.h"
#include "../FeatureCalculator.h"

class FeatureHelperException : public std::exception {
private:
    std::string message_;

public:
    explicit FeatureHelperException(const std::string &message) noexcept
            : message_(message) {};

    const char *what() const noexcept override {
        std::cout << "Error in FeatureHelper: " << message_ << std::endl;
        return message_.c_str();
    }

    ~FeatureHelperException() noexcept override = default;;
};

class FeatureHelper {
public:
<<<<<<< HEAD
    FeatureHelper(FeatureCalculator *fc) {
=======
    FeatureHelper() = default;
    explicit FeatureHelper(FeatureCalculator *fc) {
>>>>>>> df744a44
        if(fc != nullptr) {
            exec_flags[0] = fc->includesFeature("GasteigerCharges");
            exec_flags[1] = fc->includesFeature("HydrogenMovement") ||
                            fc->includesFeature("HydrogenRemoval");

            exec_flags[2] = fc->includesFeature("IonRootMMFFAtomType") ||
                            fc->includesFeature("NLRootMMFFAtomType") ||
                            fc->includesFeature("IonNeighbourMMFFAtomType") ||
                            fc->includesFeature("NLNeighbourMMFFAtomType");

            exec_flags[3] = fc->includesFeature("BrokenOrigBondType") ||
                            fc->includesFeature("NeighbourOrigBondTypes");

            exec_flags[4] = fc->includesFeature("IonFunctionalGroupFeatures") ||
                            fc->includesFeature("NLFunctionalGroupFeatures") ||
                            fc->includesFeature("IonFunctionalGroupFeaturesD2") ||
                            fc->includesFeature("NLFunctionalGroupFeaturesD2") ||
                            fc->includesFeature("IonFunctionalGroupRootOnlyFeatures") ||
                            fc->includesFeature("NLFunctionalGroupRootOnlyFeatures");

            exec_flags[5] = fc->includesFeature("IonExtraFunctionalGroupFeatures") ||
                            fc->includesFeature("NLExtraFunctionalGroupFeatures");

            if (exec_flags[4]) {
                fparams = new RDKit::FragCatParams(FGRPS_PICKLE);
                if (fparams->getNumFuncGroups() != NUM_FGRPS)
                    throw FeatureHelperException(
                            "Mismatch in expected and found number of functional groups");
            }

            if (exec_flags[5]) {
                xfparams = new RDKit::FragCatParams(EXTRA_FGRPS_PICKLE);
                if (xfparams->getNumFuncGroups() != NUM_EXTRA_FGRPS)
                    throw FeatureHelperException(
                            "Mismatch in expected and found number of extra functional groups");
            }
        }
    };

    ~FeatureHelper() {
        delete fparams;
        delete xfparams;
    }

    void addLabels(RDKit::RWMol *rwmol) {
        initialiseRoots(rwmol);
        labelAromatics(rwmol);
        if (exec_flags[0])
            labelGasteigers(rwmol);
        if (exec_flags[1])
            labelOriginalMasses(rwmol);
        if (exec_flags[2])
            labelMMFFAtomTypes(rwmol);
        if (exec_flags[3])
            labelOriginalBondTypes(rwmol);
        if (exec_flags[4])
            labelFunctionalGroups(rwmol, false);
        if (exec_flags[5])
            labelFunctionalGroups(rwmol, true);

        labelAtomsWithLonePairs(rwmol);
    };

    bool getExecFlag(unsigned int idx) { return exec_flags[idx]; };

    static int getBondTypeAsInt(RDKit::Bond *bond);

private:
    std::vector<bool> exec_flags = {false,false,false,false,false,false};

    // Helper functions - used to create labels on atoms and bonds,
    // that will be used in Feature Calculations and can't be computed once
    // a molecule is broken
    static void initialiseRoots(RDKit::RWMol *rwmol);

    static void labelGasteigers(RDKit::RWMol *rwmol);

    static void labelAromatics(RDKit::RWMol *rwmol);

    static void labelOriginalMasses(RDKit::RWMol *rwmol);

    static void labelMMFFAtomTypes(RDKit::RWMol *rwmol);

    static void labelAtomsWithLonePairs(RDKit::RWMol *rwmol);

    static void labelOriginalBondTypes(RDKit::RWMol *rwmol);

    void labelFunctionalGroups(RDKit::RWMol *rwmol,
                               bool extra); // Not static because it uses fparams.

    RDKit::FragCatParams *fparams = nullptr;
    RDKit::FragCatParams *xfparams = nullptr;
};<|MERGE_RESOLUTION|>--- conflicted
+++ resolved
@@ -43,12 +43,8 @@
 
 class FeatureHelper {
 public:
-<<<<<<< HEAD
-    FeatureHelper(FeatureCalculator *fc) {
-=======
     FeatureHelper() = default;
     explicit FeatureHelper(FeatureCalculator *fc) {
->>>>>>> df744a44
         if(fc != nullptr) {
             exec_flags[0] = fc->includesFeature("GasteigerCharges");
             exec_flags[1] = fc->includesFeature("HydrogenMovement") ||
