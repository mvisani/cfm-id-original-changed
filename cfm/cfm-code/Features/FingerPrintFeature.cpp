/*#########################################################################
# Mass Spec Prediction and Identification of Metabolites
#
# FingerPrintFeature.h
#
# Description: 	Classes for communicating data (e.g. parameters, partial
#				gradients..etc) during parameter update - see
param.cpp.
#
# Copyright (c) 2013,2017
# All rights reserved.

# This file is part of the cfm-id project.
# The contents are covered by the terms of the GNU Lesser General Public
# License, which is included in the file license.txt, found at the root
# of the cfm source tree.
#########################################################################*/
#include "FingerPrintFeature.h"
#include "FeatureHelper.h"

#include <DataStructs/ExplicitBitVect.h>
#include <GraphMol/BondIterators.h>
#include <GraphMol/Fingerprints/Fingerprints.h>
#include <GraphMol/Fingerprints/MorganFingerprints.h>
#include <GraphMol/MolOps.h>
#include <GraphMol/AtomIterators.h>

#include <queue>
#include <bitset>

void FingerPrintFeature::getRemoveAtomIdxByDisatnce(
        romol_ptr_t mol, const RDKit::Atom *root,
        std::vector<unsigned int> &remove_atom_ids, int distance) const {

    std::queue<const RDKit::Atom *> atom_queue;
    std::queue<int> distance_queue;
    atom_queue.push(root);
    distance_queue.push(0);

    std::unordered_set<unsigned int> visited;

    while (!atom_queue.empty() && !distance_queue.empty()) {
        const RDKit::Atom *curr = atom_queue.front();
        int curr_distance = distance_queue.front();
        atom_queue.pop();
        distance_queue.pop();

        // tracking cycles
        if (visited.find(curr->getIdx()) != visited.end()) {
            continue;
        }

        visited.insert(curr->getIdx());

        // thus we need remove it
        // also we does not care Hs
        if (distance < curr_distance || curr->getSymbol() == "H") {
            remove_atom_ids.push_back(curr->getIdx());
        }

        for (auto itp = mol->getAtomNeighbors(curr); itp.first != itp.second;
             ++itp.first) {
            const RDKit::Atom *nbr_atom = mol->getAtomWithIdx(*itp.first);
            // if not parrent and I have not visit before
            if (curr != nbr_atom) {
                atom_queue.push(nbr_atom);
                distance_queue.push(curr_distance + 1);
            }
        }
    }
}

void FingerPrintFeature::getRemoveAtomIdxByCount(romol_ptr_t mol, const RDKit::Atom *root,
                                                 std::vector<unsigned int> &remove_atom_ids,
                                                 int count) const {
    std::queue<const RDKit::Atom *> atom_queue;
    std::queue<int> distance_queue;
    atom_queue.push(root);
    distance_queue.push(0);

    std::unordered_set<unsigned int> visited;

    while (!atom_queue.empty() && !distance_queue.empty()) {
        const RDKit::Atom *curr = atom_queue.front();
        int curr_distance = distance_queue.front();
        atom_queue.pop();
        distance_queue.pop();

        // tracking cycles
        if (visited.find(curr->getIdx()) != visited.end()) {
            continue;
        }

        visited.insert(curr->getIdx());

        // thus we need remove it
        // also we does not care Hs
        if (visited.size() >= count) {
            remove_atom_ids.push_back(curr->getIdx());
        }

        // use multimap since we can have duplicated labels
        std::multimap<std::string, const RDKit::Atom *> child_visit_order;

        for (auto itp = mol->getAtomNeighbors(curr); itp.first != itp.second; ++itp.first) {
            RDKit::Atom *nbr_atom = mol->getAtomWithIdx(*itp.first);
            // if we have not visit this node before
            // and this node is in the visit list
            if (nbr_atom != curr) {
                /*std::string sorting_key = getSortingLabel(mol, nbr_atom, curr, <#initializer#>);
                child_visit_order.insert(
                        std::pair<std::string, RDKit::Atom *>(sorting_key, nbr_atom));*/
            }
        }

        for (auto child : child_visit_order) {
            atom_queue.push(child.second);
            distance_queue.push(curr_distance + 1);
        }
    }
}

void FingerPrintFeature::removeAtomInTheList(
        RDKit::RWMol &mol, std::vector<unsigned int> &remove_atom_ids) const {

    // remove all duplications in the list
    // in theory this should not happen
    remove_atom_ids.erase(unique(remove_atom_ids.begin(), remove_atom_ids.end()),
                          remove_atom_ids.end());

    // Reverse sort list to make sure large idx get removed first
    // fail to do so will cause some problem since mol rerange idx after each
    // remove ops
    std::sort(remove_atom_ids.begin(), remove_atom_ids.end(),
              std::greater<int>());

    for (auto atom_idx : remove_atom_ids) {
        mol.removeAtom(atom_idx);
    }
}

void FingerPrintFeature::addRDKitFingerPrint(std::vector<int> &tmp_fv, const RootedROMol *mol,
                                             const RDKit::Atom *root,
                                             unsigned int finger_print_size, unsigned int limitation_param,
                                             unsigned int finger_print_min_path, unsigned int finger_print_max_path,
                                             bool limited_by_distance) const {

    // Get list of atom we need to remove
    std::vector<unsigned int> remove_atom_ids;
    if (limited_by_distance)
        getRemoveAtomIdxByDisatnce(mol->mol, root, remove_atom_ids, limitation_param);
    else
        getRemoveAtomIdxByCount(mol->mol, root, remove_atom_ids, limitation_param);

    // Get Mol Object and remove atoms
    RDKit::RWMol part;
    part.insertMol(*(mol->mol));
    removeAtomInTheList(part, remove_atom_ids);

    // Get finger prints with size
    ExplicitBitVect *finger_print = RDKit::RDKFingerprintMol(
            part, finger_print_min_path, finger_print_max_path, finger_print_size);

    tmp_fv.resize(finger_print->getNumBits());
    for (unsigned int i = 0; i < finger_print->getNumBits(); ++i)
        tmp_fv[i] = (*finger_print)[i];

    delete finger_print;
}

void FingerPrintFeature::addRDKitFingerPrintFeatures(FeatureVector &fv, const RootedROMol *mol,
                                                     unsigned int finger_print_size,
                                                     unsigned int limitation_param, bool limited_by_distance,
                                                     unsigned int finger_print_min_path,
                                                     unsigned int finger_print_max_path) const {

    std::vector<int> local_tmp_fv;
    addRDKitFingerPrint(local_tmp_fv, mol, mol->root, finger_print_size, limitation_param, finger_print_min_path,
                        finger_print_max_path, limited_by_distance);
    fv.addFeatures(local_tmp_fv);

}

void FingerPrintFeature::addMorganFingerPrint(
        std::vector<int> &tmp_fv, const RootedROMol *mol, const RDKit::Atom *root,
        const unsigned int max_nbr_distance, const unsigned int finger_print_size,
        const int radius) const {

    // Get list of atom we need to remove
    std::vector<unsigned int> remove_atom_ids;
    std::unordered_set<unsigned int> visited;
    getRemoveAtomIdxByDisatnce(mol->mol, root, remove_atom_ids, max_nbr_distance);

    // Get Mol Object and remove atoms
    RDKit::RWMol part;
    part.insertMol(*(mol->mol));
    removeAtomInTheList(part, remove_atom_ids);

    // Get finger prints with size
    ExplicitBitVect *finger_print =
            RDKit::MorganFingerprints::getFingerprintAsBitVect(part, radius,
                                                               finger_print_size);

    tmp_fv.resize(finger_print->getNumBits());
    for (unsigned int i = 0; i < finger_print->getNumBits(); ++i)
        tmp_fv[i] = (*finger_print)[i];

    delete finger_print;
}

void FingerPrintFeature::addMorganFingerPrintFeatures(FeatureVector &fv, const RootedROMol *mol,
                                                      unsigned int finger_print_size,
                                                      unsigned int path_range, int radius) const {

    std::vector<int> local_tmp_fv;
    addMorganFingerPrint(local_tmp_fv, mol, mol->root, finger_print_size, path_range,
                         radius);

    fv.addFeatures(local_tmp_fv);
}


void FingerPrintFeature::addMorganFingerPrintFeatures(FeatureVector &fv,
                                                      const RootedROMol *mol, unsigned int finger_print_size,
                                                      int radius) const {

    std::vector<int> local_tmp_fv;

    // Get finger prints with size
    ExplicitBitVect *finger_print =
            RDKit::MorganFingerprints::getFingerprintAsBitVect((*mol->mol), radius,
                                                               finger_print_size);

    local_tmp_fv.resize(finger_print->getNumBits());
    for (unsigned int i = 0; i < finger_print->getNumBits(); ++i)
        local_tmp_fv[i] = (*finger_print)[i];


    fv.addFeatures(local_tmp_fv);
    delete finger_print;
}

std::string FingerPrintFeature::getSortingLabel(const romol_ptr_t mol, const RDKit::Atom *atom,
                                                std::map<unsigned int, unsigned int> &distances,
                                                std::map<unsigned int, std::string> &labels) const {
    auto distance_to_root = distances[atom->getIdx()];

<<<<<<< HEAD
void FingerPrintFeature::addMorganFingerPrintFeatures(FeatureVector &fv,
        const RootedROMolPtr *mol, unsigned int finger_print_size, int radius) const {

    std::vector<int> local_tmp_fv;

    // Get finger prints with size
    ExplicitBitVect *finger_print =
            RDKit::MorganFingerprints::getFingerprintAsBitVect((*mol->mol), radius,
                                                               finger_print_size);

    local_tmp_fv.resize(finger_print->getNumBits());
    for (unsigned int i = 0; i < finger_print->getNumBits(); ++i)
        local_tmp_fv[i] = (*finger_print)[i];


    fv.addFeatures(local_tmp_fv);
    delete finger_print;
}

std::string FingerPrintFeature::getSortingLabel(const romol_ptr_t mol,
                                                const RDKit::Atom *atom,
                                                const RDKit::Atom *parent_atom,
                                                int depth = 1) const {
=======
    // add bond and atom label
    std::string atom_key = "";
>>>>>>> 47dbecb7

    // in case we have more than one bond lead to this node
    if (distance_to_root > 0) {
        int bond_type = 1;
        for (auto itp = mol->getAtomNeighbors(atom); itp.first != itp.second; ++itp.first) {
            RDKit::Atom *nbr_atom = mol->getAtomWithIdx(*itp.first);
            auto child_distance_to_root = distances[nbr_atom->getIdx()];
            int bond_int = FeatureHelper::getBondTypeAsInt(
                    mol->getBondBetweenAtoms(atom->getIdx(), nbr_atom->getIdx()));

            // use smallest bond order
            if (child_distance_to_root < distance_to_root && bond_int < bond_type)
                bond_type = bond_int;
        }
        atom_key += std::to_string(bond_type);
    }

    std::string symbol_str = atom->getSymbol();
    replaceUncommonWithX(symbol_str);
    if (symbol_str.size() == 1)
        symbol_str += " ";
    atom_key += symbol_str;

    std::vector<std::string> children_keys;
    for (auto itp = mol->getAtomNeighbors(atom); itp.first != itp.second; ++itp.first) {
        RDKit::Atom *nbr_atom = mol->getAtomWithIdx(*itp.first);
        auto child_distance_to_root = distances[nbr_atom->getIdx()];
        // make sure we are not going back and not going in a loop
        if (child_distance_to_root > distance_to_root) {
            std::string child_key;
            child_key = getSortingLabel(mol, nbr_atom, distances, labels);
            children_keys.push_back(child_key);
        }
    }

    std::sort(children_keys.begin(), children_keys.end());

    // get child atom keys str
    std::string children_atom_key;
    for (const auto child_key : children_keys)
        children_atom_key +=  "[" + child_key +"]";
    // save the label
    if(!children_keys.empty())
        labels[atom->getIdx()] = atom_key + children_atom_key;
    else
        labels[atom->getIdx()] = atom_key;

    return atom_key;
}

void FingerPrintFeature::getAtomDistanceToRoot(const RootedROMol *roMolPtr,
                                                std::map<unsigned int, unsigned int> &distances) const {
    // maybe a struct is a better idea
    // but this is a one off
    std::queue<const RDKit::Atom *> atom_queue;
    std::queue<unsigned int> distance_queue;
    atom_queue.push(roMolPtr->root);
    distance_queue.push(0);

    auto mol = roMolPtr->mol;

    while (!atom_queue.empty()) {
        const RDKit::Atom *curr = atom_queue.front();
        auto curr_distance = distance_queue.front();

        atom_queue.pop();
        distance_queue.pop();

        // if I have see this before
        if (distances.find(curr->getIdx()) != distances.end())
            continue;
        distances[curr->getIdx()] = curr_distance;

        for (auto itp = mol->getAtomNeighbors(curr); itp.first != itp.second; ++itp.first) {
            RDKit::Atom *nbr_atom = mol->getAtomWithIdx(*itp.first);
            atom_queue.push(nbr_atom);
            distance_queue.push(curr_distance + 1);
        }
    }
}

void FingerPrintFeature::getBondAtomPairAtEachDistance(const RootedROMol *roMolPtr,
                                                       std::vector<std::map<std::string, int>> &dict) const {
    // maybe a struct is a better idea
    // but this is a one off
    std::queue<const RDKit::Atom *> atom_queue;
    std::queue<unsigned int> distance_queue;
    std::map<unsigned int, unsigned int> distances;
    atom_queue.push(roMolPtr->root);
    distance_queue.push(0);

    auto mol = roMolPtr->mol;

    while (!atom_queue.empty()) {
        const RDKit::Atom *curr = atom_queue.front();
        auto curr_distance = distance_queue.front();

        atom_queue.pop();
        distance_queue.pop();

        // if I have see this before
        if (distances.find(curr->getIdx()) != distances.end())
            continue;
        distances[curr->getIdx()] = curr_distance;

        for (auto itp = mol->getAtomNeighbors(curr); itp.first != itp.second; ++itp.first) {
            RDKit::Atom *nbr_atom = mol->getAtomWithIdx(*itp.first);
            atom_queue.push(nbr_atom);
            distance_queue.push(curr_distance + 1);

            auto bi = mol.get()->getBondBetweenAtoms(curr->getIdx(), nbr_atom->getIdx());
            int bond_type = FeatureHelper::getBondTypeAsInt(bi);
            std::string nbr_atom_symbol = nbr_atom->getSymbol();
            replaceUncommonWithX(nbr_atom_symbol);

            std::string key = std::to_string(bond_type) + nbr_atom_symbol;
            if(curr_distance < dict.size())
                dict[curr_distance][key] += 1;
        }
    }
}

// Method to get atom visited order via BFS
void FingerPrintFeature::getAtomVisitOrderBFS(const RootedROMol *roMolPtr, std::vector<unsigned int> &visit_order,
                                              std::vector<unsigned int> &visit_atom_distance, int num_atoms, int depth) const {

    auto mol = roMolPtr->mol;
    auto root = roMolPtr->root;
    // get distance to root
    std::map<unsigned int, unsigned int> distances_map;
    getAtomDistanceToRoot(roMolPtr, distances_map);

    // get labels for each atoms
    std::map<unsigned int, std::string> sorting_labels;
    getSortingLabel(mol, root, distances_map, sorting_labels);

    // maybe a struct is a better idea
    // but this is a one off
    std::queue<const RDKit::Atom *> atom_queue;
    atom_queue.push(root);

    std::unordered_set<unsigned int> visited;
    while (!atom_queue.empty()) {
        const RDKit::Atom *curr = atom_queue.front();
        atom_queue.pop();

        // if I have see this before
        if (std::find(visit_order.begin(), visit_order.end(), curr->getIdx()) !=
            visit_order.end()) {
            continue;
        }

        auto distance_to_root = distances_map[curr->getIdx()];
        if (visit_order.size() < num_atoms && depth > distance_to_root) {
            visit_order.push_back(curr->getIdx());
            visit_atom_distance.push_back(distance_to_root);
        } else {
            break;
        }

        // use multimap since we can have duplicated labels
        std::multimap<std::string, const RDKit::Atom *> child_visit_order;
        for (auto itp = mol->getAtomNeighbors(curr); itp.first != itp.second; ++itp.first) {
            RDKit::Atom *nbr_atom = mol->getAtomWithIdx(*itp.first);
            // if we have not visit this node before
            // and this node is in the visit list
            if (nbr_atom != curr) {
                std::string sorting_key = sorting_labels[nbr_atom->getIdx()];
                child_visit_order.insert(
                        std::pair<std::string, RDKit::Atom *>(sorting_key, nbr_atom));
            }
        }

        for (auto child : child_visit_order)
            atom_queue.push(child.second);
    }
}

void
FingerPrintFeature::addAdjacentMatrixRepresentation(std::vector<int> &tmp_fv, const RootedROMol *roMolPtr,
                                                    unsigned int num_atom,
                                                    unsigned int depth, bool include_adjacency_matrix) const {
    // Get visit order
    std::vector<unsigned int> visit_order;
    std::vector<unsigned int> distance;
    getAtomVisitOrderBFS(roMolPtr, visit_order, distance, num_atom, depth);

    if (include_adjacency_matrix)
        addAdjMatrixFeatures(tmp_fv, roMolPtr, num_atom, visit_order, distance, 0, depth, false);

    // fv.writeDebugInfo();
    // add atoms information into FP
    addAtomTypeSeqFeatures(tmp_fv, roMolPtr, num_atom, visit_order, distance, 0, depth);
    addDegreeFeatures(tmp_fv, roMolPtr, num_atom, visit_order);

}

void FingerPrintFeature::updateBondAtomPairDict(const RootedROMol *rootedMol,
                            const RDKit::Atom *root,
                            std::map<std::string, int>&dict) const {

    auto mol = rootedMol->mol;
    for (auto itp = mol->getAtomNeighbors(root); itp.first != itp.second; ++itp.first) {
        RDKit::Atom *nbr_atom = mol->getAtomWithIdx(*itp.first);
        auto bi = mol.get()->getBondBetweenAtoms(root->getIdx(), nbr_atom->getIdx());
        int bond_type = FeatureHelper::getBondTypeAsInt(bi);
        //mol.get()->getBondBetweenAtoms(root->getIdx(), nbr_atom->getIdx())->getProp("OrigBondType", bond_type);
        std::string nbr_atom_symbol = nbr_atom->getSymbol();
        replaceUncommonWithX(nbr_atom_symbol);

        std::string key = std::to_string(bond_type) + nbr_atom_symbol;
        dict[key] += 1;
    }
}

void FingerPrintFeature::addBondAtomPairToFeatures(std::vector<int> &tmp_fv, std::map<std::string, int> &dict,
                                                   bool no_count) const{
    for (auto const& record : dict){
        if(!no_count){
            for(int i = 0 ; i < 3; ++i){
                if(record.second > i)
                    tmp_fv.push_back(1);
                else
                    tmp_fv.push_back(0);
            }
        } else{
            if(record.second > 0)
                tmp_fv.push_back(1);
            else
                tmp_fv.push_back(0);
        }
    }
}

void FingerPrintFeature::addGenernalizedRepresentation(std::vector<int> &tmp_fv, const RootedROMol *roMolPtr,
                                                       unsigned int num_atom, unsigned int max_distance) const {


    auto mol = roMolPtr->mol;
    auto root = roMolPtr->root;

    auto symbols = OKSymbolsLess();
    const int num_bond_type = 7;
    std::vector<std::map<std::string,int>> dicts(max_distance);
    //init dict
    for(auto & symbol : symbols){
        for(int bond_type = 1; bond_type <= num_bond_type; ++ bond_type){
            std::string key = std::to_string(bond_type) + symbol;
            for(int i = 0 ; i < max_distance; ++i)
                dicts[i][key] = 0;
        }
    }

    getBondAtomPairAtEachDistance(roMolPtr, dicts);

    int offset = 1;
    // 142 bits for atoms next to root
    for(int i = 0 ; i < offset ; ++i)
        addBondAtomPairToFeatures(tmp_fv, dicts[i], false);
    //addBondAtomPairToFeatures(tmp_fv, dicts[1], false);
    for(int i = offset; i < max_distance; ++i)
        addBondAtomPairToFeatures(tmp_fv, dicts[i], true);
}

void
FingerPrintFeature::addAdjMatrixFeatures(std::vector<int> &tmp_fv, const RootedROMol *mol, unsigned int num_atom,
                                         std::vector<unsigned int> &visit_order, std::vector<unsigned int> &distance,
                                         int min_distance, int max_distance, bool no_bond_type) const {// init a 2D vector to store matrix

    std::vector<std::vector<int>> adjacency_matrix(num_atom,
                                                   std::vector<int>(num_atom, 0));
    getAdjMatrix(mol, num_atom, visit_order, adjacency_matrix, distance, min_distance, max_distance);

    if(!no_bond_type){
        // first bit indicate if there is a bond
        // rest 7 for each bond_type, one hot encoding
        // 0, 1, ,2, 3, aromtaic as 4, Conjugated as 5
        const unsigned int num_bits_per_bond = 6;
        const unsigned int bond_type_max = num_bits_per_bond - 1;

        // we only need half of matrix exclude diagonal
        // so i start from 1 not 0
        for (int i = 0; i < num_atom; ++i) {
            for (int j = i + 1; j < num_atom; ++j) {
                std::vector<int> temp_feature(num_bits_per_bond, 0);
                // check if bond exits/defined
                if (adjacency_matrix[i][j] > 0) {
                    // one hot encoding bond type
                    int bond_type = adjacency_matrix[i][j] > bond_type_max ? bond_type_max : adjacency_matrix[i][j];
                    temp_feature[bond_type] = 1;
                }
                tmp_fv.insert(tmp_fv.end(), temp_feature.begin(), temp_feature.end());
            }
        }
    }
    else{
        for (int i = 0; i < num_atom; ++i) {
            for (int j = i + 1; j < num_atom; ++j) {
                // check if bond exits/defined
                if (adjacency_matrix[i][j] > 0)
                    tmp_fv.push_back(1);
                else
                    tmp_fv.push_back(0);
            }
        }
    }
}

void FingerPrintFeature::getAdjMatrix(const RootedROMol *mol, unsigned int num_atom,
                                      const std::vector<unsigned int> &visit_order,
                                      std::vector<std::vector<int>> &adjacency_matrix,
                                      std::vector<unsigned int> &distance,
                                      int min_distance, int max_distance) const {// make sure we only get num_atom amount of atoms, this is extra check,

    // first check is done in the getAtomVisitOrderBFS
    std::map<unsigned int, int> visit_order_map;

    for (int i = 0; i < visit_order.size() && i < num_atom; ++i){
        if((distance[i] >= min_distance)&&(distance[i] <= max_distance))
            visit_order_map[visit_order[i]] = i;
    }

    // add bound type
    for (auto bi = mol->mol->beginBonds(); bi != mol->mol->endBonds(); ++bi) {
        // for each bond find two atoms
        unsigned int begin_idx = (*bi)->getBeginAtomIdx();
        unsigned int end_idx = (*bi)->getEndAtomIdx();
        int bond_type = FeatureHelper::getBondTypeAsInt(*bi);

        // if atoms in the list
        if (visit_order_map.find(begin_idx) != visit_order_map.end() &&
            visit_order_map.find(end_idx) != visit_order_map.end()) {
            adjacency_matrix[visit_order_map[begin_idx]][visit_order_map[end_idx]] =
                    bond_type;
            adjacency_matrix[visit_order_map[end_idx]][visit_order_map[begin_idx]] =
                    bond_type;
        }
    }
}

void FingerPrintFeature::addAtomTypeSeqFeatures(std::vector<int> &tmp_fv, const RootedROMol *mol,
                                                unsigned int num_atom,
                                                const std::vector<unsigned int> &visit_order,
                                                std::vector<unsigned int> &distance,
                                                int min_distance, int max_distance) const {
    const unsigned int num_atom_types = 6;
    for (int i = 0; i < num_atom; ++i) {
        std::vector<int> atom_type_feature(num_atom_types, 0);
        if (i < visit_order.size()) {
            if((distance[i] >= min_distance)&&(distance[i] <= max_distance)){
                int atom_idx = visit_order[i];
                // add atom types
                std::string symbol = mol->mol->getAtomWithIdx(atom_idx)->getSymbol();
                replaceUncommonWithX(symbol);
                int atom_feature = getSymbolsLessIndex(symbol);
                atom_type_feature[atom_feature] = 1;
            }
        }
        tmp_fv.insert(tmp_fv.end(), atom_type_feature.begin(), atom_type_feature.end());
    }
}

void FingerPrintFeature::addAtomTypeFeatures(std::vector<int> &tmp_fv, const RootedROMol *mol, unsigned int num_atom,
                                             const std::vector<unsigned int> &visit_order,
                                             const std::vector<unsigned int> &distance) const {
    const unsigned int num_atom_types = 6;
    std::vector<int> atom_type_feature(num_atom_types * 3, 0);
    for (int i = 0; i < num_atom; ++i) {
        if (i < visit_order.size()) {
            int atom_idx = visit_order[i];
            // add atom types
            std::string symbol = mol->mol->getAtomWithIdx(atom_idx)->getSymbol();
            replaceUncommonWithX(symbol);
            int atom_feature = getSymbolsLessIndex(symbol);
            atom_type_feature[atom_feature + distance[i] * num_atom_types] = 1;
        }
    }
    tmp_fv.insert(tmp_fv.end(), atom_type_feature.begin(), atom_type_feature.end());
}

void FingerPrintFeature::addDegreeFeatures(std::vector<int> &tmp_fv, const RootedROMol *mol, unsigned int num_atom,
                                           const std::vector<unsigned int> &visit_order) const {
    const unsigned int num_max_degree = 4;
    const unsigned int num_degree_feature_size = num_max_degree + 1;
    for (int i = 0; i < num_atom; ++i) {
        std::vector<int> atom_degree_feature(num_degree_feature_size, 0);

        if (i < visit_order.size()) {
            int atom_idx = visit_order[i];
            // add first order degree info
            int degree = mol->mol->getAtomWithIdx(atom_idx)->getDegree();
            degree = degree > num_max_degree ? num_max_degree : degree;
            atom_degree_feature[degree] = 1;
        }
        tmp_fv.insert(tmp_fv.end(), atom_degree_feature.begin(), atom_degree_feature.end());
    }
}

void FingerPrintFeature::addDistanceFeature(std::vector<int> &tmp_fv, unsigned int num_atom,
                                           const std::vector<unsigned int> &distance) const {
    const unsigned int max_distance = 10;
    const unsigned int max_features = max_distance + 1;
    for (int i = 0; i < num_atom; ++i) {
        std::vector<int> features(max_features, 0);

        if (i < distance.size()) {
            int dis = distance[i] > max_distance ? max_distance : distance[i];
            features[dis] = 1;
        }
        tmp_fv.insert(tmp_fv.end(), features.begin(), features.end());
    }
}

// for all the samples we have max atoms with a 3 atom group is 10
// for all the samples we have max atoms with a 5 atom group is 16
// therefore  we need 50 features for arcs
void FingerPrintFeature::addAdjacentMatrixRepresentationFeature(FeatureVector &fv, const RootedROMol *mol,
                                                                unsigned int num_atom, unsigned int max_distance,
                                                                bool include_adjacency_matrix) const {

    std::vector<int> local_tmp_fv;
    addAdjacentMatrixRepresentation(local_tmp_fv, mol, num_atom, max_distance, include_adjacency_matrix);
    fv.addFeatures(local_tmp_fv);
}

void FingerPrintFeature::addGenernalizedRepresentationFeature(FeatureVector &fv, const RootedROMol *mol,
                                                              unsigned int num_atom, unsigned int max_distance) const {

    std::vector<int> local_tmp_fv;
    addGenernalizedRepresentation(local_tmp_fv, mol, num_atom, max_distance);
    fv.addFeatures(local_tmp_fv);
}<|MERGE_RESOLUTION|>--- conflicted
+++ resolved
@@ -245,34 +245,8 @@
                                                 std::map<unsigned int, std::string> &labels) const {
     auto distance_to_root = distances[atom->getIdx()];
 
-<<<<<<< HEAD
-void FingerPrintFeature::addMorganFingerPrintFeatures(FeatureVector &fv,
-        const RootedROMolPtr *mol, unsigned int finger_print_size, int radius) const {
-
-    std::vector<int> local_tmp_fv;
-
-    // Get finger prints with size
-    ExplicitBitVect *finger_print =
-            RDKit::MorganFingerprints::getFingerprintAsBitVect((*mol->mol), radius,
-                                                               finger_print_size);
-
-    local_tmp_fv.resize(finger_print->getNumBits());
-    for (unsigned int i = 0; i < finger_print->getNumBits(); ++i)
-        local_tmp_fv[i] = (*finger_print)[i];
-
-
-    fv.addFeatures(local_tmp_fv);
-    delete finger_print;
-}
-
-std::string FingerPrintFeature::getSortingLabel(const romol_ptr_t mol,
-                                                const RDKit::Atom *atom,
-                                                const RDKit::Atom *parent_atom,
-                                                int depth = 1) const {
-=======
     // add bond and atom label
     std::string atom_key = "";
->>>>>>> 47dbecb7
 
     // in case we have more than one bond lead to this node
     if (distance_to_root > 0) {
