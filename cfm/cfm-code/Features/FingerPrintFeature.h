--- conflicted
+++ resolved
@@ -51,18 +51,12 @@
                                                 unsigned int num_atom, unsigned int max_distance,
                                                 bool include_adjacency_matrix) const;
 
-<<<<<<< HEAD
-    void addMorganFingerPrintFeatures(FeatureVector &fv, const RootedROMolPtr *mol,
-                                      unsigned int finger_print_size, int radius) const;
-
-=======
     void addMorganFingerPrintFeatures(FeatureVector &fv, const RootedROMol *mol,
                                       unsigned int finger_print_size, int radius) const;
 
     void addGenernalizedRepresentationFeature(FeatureVector &fv, const RootedROMol *mol,
                                                   unsigned int num_atom, unsigned int max_distance) const;
 
->>>>>>> 47dbecb7
 private:
 
     void getAtomVisitOrderBFS(const RootedROMol *roMolPtr, std::vector<unsigned int> &visit_order,
@@ -72,14 +66,9 @@
                                     std::map<unsigned int, unsigned int> &distances,
                                     std::map<unsigned int, std::string> &labels) const;
 
-<<<<<<< HEAD
-
-    void addMorganFingerPrint(std::vector<int> &tmp_fv, const RootedROMolPtr *mol,
-=======
     void getAtomDistanceToRoot(const RootedROMol *roMolPtr, std::map<unsigned int, unsigned int> &distances) const;
 
     void addMorganFingerPrint(std::vector<int> &tmp_fv, const RootedROMol *mol,
->>>>>>> 47dbecb7
                               const RDKit::Atom *root,
                               const unsigned int max_nbr_distance,
                               const unsigned int finger_print_size,
