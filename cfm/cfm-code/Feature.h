--- conflicted
+++ resolved
@@ -1,188 +1,176 @@
-/*#########################################################################
-# Mass Spec Prediction and Identification of Metabolites
-#
-# Features.h
-#
-# Description: 	Code for computing features for fragmentations.
-#
-# Copyright (c) 2013, Felicity Allen
-# All rights reserved.
-
-# This file is part of the cfm-id project.
-# The contents are covered by the terms of the GNU Lesser General Public
-# License, which is included in the file license.txt, found at the root
-# of the cfm source tree.
-#########################################################################*/
-
-#ifndef __FEATURE_H__
-#define __FEATURE_H__
-
-#include "FunctionalGroups.h"
-#include "Util.h"
-
-#include <GraphMol/FragCatalog/FragCatParams.h>
-
-#include <boost/lexical_cast.hpp>
-#include <boost/ptr_container/ptr_vector.hpp>
-
-/*
-#include <boost/numeric/ublas/vector_sparse.hpp>
-#include <boost/numeric/ublas/io.hpp>
-*/
-
-#include <fstream>
-#include <iostream>
-#include <string>
-#include <unordered_map>
-#include <vector>
-
-struct input_file_t;
-
-typedef std::pair<std::string, std::string> symbol_pair_t;
-
-// Exception to throw when the input feature configuration file is invalid
-class InvalidConfigException : public std::exception {
-
-    virtual const char *what() const throw() {
-        return "Invalid Feature Configuration File";
-    }
-};
-
-class FeatureCalculationException : public std::exception {
-private:
-    std::string message_;
-
-public:
-    FeatureCalculationException(const std::string &message) throw()
-            : message_(message) {};
-
-    virtual const char *what() const throw() {
-        std::cout << "Error computing feature vector: " << message_ << std::endl;
-        return message_.c_str();
-    }
-
-    ~FeatureCalculationException() throw() {};
-};
-
-// Structure to hold a sparse computed feature vector
-typedef unsigned int feature_idx_t;
-typedef double feature_value_t;
-
-class FeatureVector {
-public:
-    FeatureVector() { fv_idx = 0; };
-
-    void addFeature(double value);
-
-    void addFeatureAtIdx(double value, unsigned int idx);
-
-    void addFeatures(double values[], int size);
-
-    void addFeatures(int values[], int size);
-
-    unsigned int getTotalLength() const { return fv_idx; };
-
-    feature_value_t getFeature(feature_idx_t idx) const;
-
-    // Ugly API for Unit Test
-    // Just don't want to rewrite all test cases
-    feature_idx_t getFeatureForUnitTestOnly(int idx) const;
-
-<<<<<<< HEAD
-    std::unordered_map<feature_idx_t,double>::const_iterator getFeatureBegin() const {
-        return mapped_fv.begin();
-    };
-
-    std::unordered_map<feature_idx_t,double>::const_iterator getFeatureEnd() const {
-=======
-    std::unordered_map<feature_idx_t, feature_value_t>::const_iterator getFeatureBegin() const noexcept {
-        return mapped_fv.begin();
-    };
-
-    std::unordered_map<feature_idx_t, feature_value_t>::const_iterator getFeatureEnd() const noexcept {
->>>>>>> ccab52e2
-        return mapped_fv.end();
-    };
-
-    unsigned long getNumSetFeatures() const { return mapped_fv.size(); };
-
-    std::string toSparseCSVString(bool isBinary = true) const;
-
-    void printDebugInfo() const;
-
-<<<<<<< HEAD
-    void applyPCA();
-=======
-    void applyPCA(std::vector<std::vector <double>> &mat);
->>>>>>> ccab52e2
-private:
-    std::unordered_map<feature_idx_t, feature_value_t> mapped_fv;
-    unsigned int fv_idx;
-};
-
-// Base class to compute a feature - all features should inherit from this
-class Feature {
-
-public:
-    virtual void compute(FeatureVector &fv, const RootedROMolPtr *ion,
-                         const RootedROMolPtr *nl) const = 0;
-
-    unsigned int getSize() const { return size; };
-
-    std::string getName() const { return name; };
-
-    virtual ~Feature() {};
-
-protected:
-    unsigned int size;
-    std::string name;
-
-    static const std::vector<std::string> &OKsymbols();
-
-    static const std::vector<std::string> &OKSymbolsLess();
-
-    void replaceUncommonWithX(std::string &symbol) const;
-
-    int getSymbolsLessIndex(const std::string &symbol) const;
-
-    unsigned int GetSizeOfOKSymbolsLess() const;
-};
-
-// Class to compute a feature vector
-class FeatureCalculator {
-
-public:
-    // Constructor: Initialise the calculator using a config file listing features
-    FeatureCalculator(std::string &config_filename);
-
-    // Constructor: Initialise the calculator using a list of feature names
-    FeatureCalculator(std::vector<std::string> &feature_list);
-
-    // Compute the expected number of total features
-    unsigned int getNumFeatures();
-
-    // Retrieve the list of feature names being used
-    std::vector<std::string> getFeatureNames();
-
-    // Retrieve a list of valid feature names (for testing)
-    static const std::vector<std::string> getValidFeatureNames();
-
-    // Compute the feature vector for the input ion and nl (with labeled Root
-    // atoms)
-    // - NB: responsibility of caller to delete.
-    FeatureVector *computeFV(const RootedROMolPtr *ion, const RootedROMolPtr *nl);
-
-    bool includesFeature(const std::string &fname);
-
-private:
-    // List of feature classes ready to be used
-    static const boost::ptr_vector<Feature> &featureCogs();
-
-    // Indexes of feature classes that are selected for use
-    std::vector<int> used_feature_idxs;
-
-    // Helper function - Configure feature for use
-    void configureFeature(std::string &name);
-};
-
+/*#########################################################################
+# Mass Spec Prediction and Identification of Metabolites
+#
+# Features.h
+#
+# Description: 	Code for computing features for fragmentations.
+#
+# Copyright (c) 2013, Felicity Allen
+# All rights reserved.
+
+# This file is part of the cfm-id project.
+# The contents are covered by the terms of the GNU Lesser General Public
+# License, which is included in the file license.txt, found at the root
+# of the cfm source tree.
+#########################################################################*/
+
+#ifndef __FEATURE_H__
+#define __FEATURE_H__
+
+#include "FunctionalGroups.h"
+#include "Util.h"
+
+#include <GraphMol/FragCatalog/FragCatParams.h>
+
+#include <boost/lexical_cast.hpp>
+#include <boost/ptr_container/ptr_vector.hpp>
+
+/*
+#include <boost/numeric/ublas/vector_sparse.hpp>
+#include <boost/numeric/ublas/io.hpp>
+*/
+
+#include <fstream>
+#include <iostream>
+#include <string>
+#include <unordered_map>
+#include <vector>
+
+struct input_file_t;
+
+typedef std::pair<std::string, std::string> symbol_pair_t;
+
+// Exception to throw when the input feature configuration file is invalid
+class InvalidConfigException : public std::exception {
+
+    virtual const char *what() const throw() {
+        return "Invalid Feature Configuration File";
+    }
+};
+
+class FeatureCalculationException : public std::exception {
+private:
+    std::string message_;
+
+public:
+    FeatureCalculationException(const std::string &message) throw()
+            : message_(message) {};
+
+    virtual const char *what() const throw() {
+        std::cout << "Error computing feature vector: " << message_ << std::endl;
+        return message_.c_str();
+    }
+
+    ~FeatureCalculationException() throw() {};
+};
+
+// Structure to hold a sparse computed feature vector
+typedef unsigned int feature_idx_t;
+typedef double feature_value_t;
+
+class FeatureVector {
+public:
+    FeatureVector() { fv_idx = 0; };
+
+    void addFeature(double value);
+
+    void addFeatureAtIdx(double value, unsigned int idx);
+
+    void addFeatures(double values[], int size);
+
+    void addFeatures(int values[], int size);
+
+    unsigned int getTotalLength() const { return fv_idx; };
+
+    feature_value_t getFeature(feature_idx_t idx) const;
+
+    // Ugly API for Unit Test
+    // Just don't want to rewrite all test cases
+    feature_idx_t getFeatureForUnitTestOnly(int idx) const;
+
+    std::unordered_map<feature_idx_t, feature_value_t>::const_iterator getFeatureBegin() const noexcept {
+        return mapped_fv.begin();
+    };
+
+    std::unordered_map<feature_idx_t, feature_value_t>::const_iterator getFeatureEnd() const noexcept {
+        return mapped_fv.end();
+    };
+
+    unsigned long getNumSetFeatures() const { return mapped_fv.size(); };
+
+    std::string toSparseCSVString(bool isBinary = true) const;
+
+    void printDebugInfo() const;
+
+    void applyPCA(std::vector<std::vector <double>> &mat);
+private:
+    std::unordered_map<feature_idx_t, feature_value_t> mapped_fv;
+    unsigned int fv_idx;
+};
+
+// Base class to compute a feature - all features should inherit from this
+class Feature {
+
+public:
+    virtual void compute(FeatureVector &fv, const RootedROMolPtr *ion,
+                         const RootedROMolPtr *nl) const = 0;
+
+    unsigned int getSize() const { return size; };
+
+    std::string getName() const { return name; };
+
+    virtual ~Feature() {};
+
+protected:
+    unsigned int size;
+    std::string name;
+
+    static const std::vector<std::string> &OKsymbols();
+
+    static const std::vector<std::string> &OKSymbolsLess();
+
+    void replaceUncommonWithX(std::string &symbol) const;
+
+    int getSymbolsLessIndex(const std::string &symbol) const;
+
+    unsigned int GetSizeOfOKSymbolsLess() const;
+};
+
+// Class to compute a feature vector
+class FeatureCalculator {
+
+public:
+    // Constructor: Initialise the calculator using a config file listing features
+    FeatureCalculator(std::string &config_filename);
+
+    // Constructor: Initialise the calculator using a list of feature names
+    FeatureCalculator(std::vector<std::string> &feature_list);
+
+    // Compute the expected number of total features
+    unsigned int getNumFeatures();
+
+    // Retrieve the list of feature names being used
+    std::vector<std::string> getFeatureNames();
+
+    // Retrieve a list of valid feature names (for testing)
+    static const std::vector<std::string> getValidFeatureNames();
+
+    // Compute the feature vector for the input ion and nl (with labeled Root
+    // atoms)
+    // - NB: responsibility of caller to delete.
+    FeatureVector *computeFV(const RootedROMolPtr *ion, const RootedROMolPtr *nl);
+
+    bool includesFeature(const std::string &fname);
+
+private:
+    // List of feature classes ready to be used
+    static const boost::ptr_vector<Feature> &featureCogs();
+
+    // Indexes of feature classes that are selected for use
+    std::vector<int> used_feature_idxs;
+
+    // Helper function - Configure feature for use
+    void configureFeature(std::string &name);
+};
+
 #endif // __FEATURE_H__