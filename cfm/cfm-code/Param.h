/*#########################################################################
# Mass Spec Prediction and Identification of Metabolites
#
# param.h
#
# Description: 	Class for parameterization of fragmentation probabilities
#				within the bayesian network fragmentation trees.
#
# Copyright (c) 2013, Felicity Allen
# All rights reserved.

# This file is part of the cfm-id project.
# The contents are covered by the terms of the GNU Lesser General Public
# License, which is included in the file license.txt, found at the root
# of the cfm source tree.
#########################################################################*/

#ifndef __PARAM_H__
#define __PARAM_H__

#include "Feature.h"

#include <string>

//Exception to throw when the input feature vector configuration doesn't match the parameters
class ParamFeatureMismatchException : public std::exception {

    virtual const char *what() const throw() {
        return "Mismatch between feature vector length and num parameters";
    }
};


class Param {
public:
    //Constructor to initialise parameter weight size from a feature list
    Param(std::vector<std::string> a_feature_list, int a_num_energy_levels);

    //Constructor to create skeleton parameter copy
    //(doesn't actually copy weights, just resizes to same)
    Param(Param &param_instance);

    //Constructor for loading parameters from file
    Param(std::string &filename);

    //Append a set of parameters to the current parameters
    //Either all energy levels to the next slot (if energy < 0),
    //or just the energy level specified.
    void appendNextEnergyParams(Param &next_param, int energy = -1);

    //Copy the highest energy parameters to create another higher energy level
    void appendRepeatedPrevEnergyParams();

    //Initialisation options
    virtual void randomInit();

    void zeroInit();

    void fullZeroInit();

    //Compute the theta value for an input feature vector and energy based
    //on the current weight settings
    virtual double computeTheta(const FeatureVector &fv, int energy);

<<<<<<< HEAD
    // Update Weight use Momentum
    void adjustWeightsByGrads_Momentum(std::vector<double> &grads, std::set<unsigned int> &used_idxs,
                                       double learning_rate,
                                       double momentum, std::vector<double> &prev_v);

    // Update Weight use Nesterov accelerated gradient
    /* Have not figure out how to get this work yet
    void adjustWeightsByGrads_Nesterov(std::vector<double> &grads, std::set<unsigned int> &used_idxs,
                                       double learning_rate,
                                       double momentum, std::vector<double> &prev_v);*/

    // Update Weight use Adadelta
    void
    adjustWeightsByGrads_Adadelta(std::vector<double> &grads, std::set<unsigned int> &used_idxs, double learning_rate,
                                  double decay_rate, std::vector<double> &mean_squared_gradients,
                                  std::vector<double> &mean_squared_delta_x);

    // Update Weight use Adam
    void adjustWeightsByGrads_Adam(std::vector<double> &grads, std::set<unsigned int> &used_idxs, double learning_rate,
                                   double &beta1, double &beta2, int &t,
                                   std::vector<double> &first_moment_vector, std::vector<double> &second_moment_vector);
=======
    // Update Weight use Momentum + Nesterov
    void adjustWeightsByGrads_Momentum(std::vector<double> &grads,
                                       std::set<unsigned int> &used_idxs,
                                       double learning_rate,
                                       double momentum, std::vector<double> &prev_v);
    // Update Weight use ADAM
    void adjustWeightsByGrads_Adam(std::vector<double> &grads,
                                   std::set<unsigned int> &used_idxs,
                                   const double & learning_rate,
                                   const double & beta1,
                                   const double & beta2,
                                   const double & eps,
                                   const int & iteration_count,
                                   std::vector<double> &first_moment_vector,
                                   std::vector<double> &second_moment_vector);

    // Update Weight use AdaDelta
    void adjustWeightsByGrads_Adadelta(std::vector<double> &grads,
                                       std::set<unsigned int> &used_idxs,
                                       const double & learning_rate,
                                       const double & decay_rate,
                                       const double & eps,
                                       std::vector<double> &mean_squared_gradients,
                                       std::vector<double> &mean_squared_delta_x);
>>>>>>> f32c2279

    //Set the value of a weight
    void setWeightAtIdx(double value, int index) { weights[index] = value; };

    //Print the current parameters to the given output stream
    void reportParameters(std::ostream &out);

    //Save parameters to file
    virtual void saveToFile(std::string &filename);

    //Access functions
    double getWeightAtIdx(int index) { return weights[index]; };

    std::vector<double> *getWeightsPtr() { return &weights; };

    unsigned int getNumWeights() { return weights.size(); };

    unsigned int getNumWeightsPerEnergyLevel() { return weights.size() / num_energy_levels; };

    unsigned int getNumEnergyLevels() { return num_energy_levels; };

    std::vector<std::string> *getFeatureNames() { return &feature_list; };

protected:
    std::vector<double> weights;
    unsigned int num_energy_levels;
    std::vector<std::string> feature_list;
    int expected_num_input_features;

};

#endif // __PARAM_H__
<|MERGE_RESOLUTION|>--- conflicted
+++ resolved
@@ -1,144 +1,120 @@
-/*#########################################################################
-# Mass Spec Prediction and Identification of Metabolites
-#
-# param.h
-#
-# Description: 	Class for parameterization of fragmentation probabilities
-#				within the bayesian network fragmentation trees.
-#
-# Copyright (c) 2013, Felicity Allen
-# All rights reserved.
-
-# This file is part of the cfm-id project.
-# The contents are covered by the terms of the GNU Lesser General Public
-# License, which is included in the file license.txt, found at the root
-# of the cfm source tree.
-#########################################################################*/
-
-#ifndef __PARAM_H__
-#define __PARAM_H__
-
-#include "Feature.h"
-
-#include <string>
-
-//Exception to throw when the input feature vector configuration doesn't match the parameters
-class ParamFeatureMismatchException : public std::exception {
-
-    virtual const char *what() const throw() {
-        return "Mismatch between feature vector length and num parameters";
-    }
-};
-
-
-class Param {
-public:
-    //Constructor to initialise parameter weight size from a feature list
-    Param(std::vector<std::string> a_feature_list, int a_num_energy_levels);
-
-    //Constructor to create skeleton parameter copy
-    //(doesn't actually copy weights, just resizes to same)
-    Param(Param &param_instance);
-
-    //Constructor for loading parameters from file
-    Param(std::string &filename);
-
-    //Append a set of parameters to the current parameters
-    //Either all energy levels to the next slot (if energy < 0),
-    //or just the energy level specified.
-    void appendNextEnergyParams(Param &next_param, int energy = -1);
-
-    //Copy the highest energy parameters to create another higher energy level
-    void appendRepeatedPrevEnergyParams();
-
-    //Initialisation options
-    virtual void randomInit();
-
-    void zeroInit();
-
-    void fullZeroInit();
-
-    //Compute the theta value for an input feature vector and energy based
-    //on the current weight settings
-    virtual double computeTheta(const FeatureVector &fv, int energy);
-
-<<<<<<< HEAD
-    // Update Weight use Momentum
-    void adjustWeightsByGrads_Momentum(std::vector<double> &grads, std::set<unsigned int> &used_idxs,
-                                       double learning_rate,
-                                       double momentum, std::vector<double> &prev_v);
-
-    // Update Weight use Nesterov accelerated gradient
-    /* Have not figure out how to get this work yet
-    void adjustWeightsByGrads_Nesterov(std::vector<double> &grads, std::set<unsigned int> &used_idxs,
-                                       double learning_rate,
-                                       double momentum, std::vector<double> &prev_v);*/
-
-    // Update Weight use Adadelta
-    void
-    adjustWeightsByGrads_Adadelta(std::vector<double> &grads, std::set<unsigned int> &used_idxs, double learning_rate,
-                                  double decay_rate, std::vector<double> &mean_squared_gradients,
-                                  std::vector<double> &mean_squared_delta_x);
-
-    // Update Weight use Adam
-    void adjustWeightsByGrads_Adam(std::vector<double> &grads, std::set<unsigned int> &used_idxs, double learning_rate,
-                                   double &beta1, double &beta2, int &t,
-                                   std::vector<double> &first_moment_vector, std::vector<double> &second_moment_vector);
-=======
-    // Update Weight use Momentum + Nesterov
-    void adjustWeightsByGrads_Momentum(std::vector<double> &grads,
-                                       std::set<unsigned int> &used_idxs,
-                                       double learning_rate,
-                                       double momentum, std::vector<double> &prev_v);
-    // Update Weight use ADAM
-    void adjustWeightsByGrads_Adam(std::vector<double> &grads,
-                                   std::set<unsigned int> &used_idxs,
-                                   const double & learning_rate,
-                                   const double & beta1,
-                                   const double & beta2,
-                                   const double & eps,
-                                   const int & iteration_count,
-                                   std::vector<double> &first_moment_vector,
-                                   std::vector<double> &second_moment_vector);
-
-    // Update Weight use AdaDelta
-    void adjustWeightsByGrads_Adadelta(std::vector<double> &grads,
-                                       std::set<unsigned int> &used_idxs,
-                                       const double & learning_rate,
-                                       const double & decay_rate,
-                                       const double & eps,
-                                       std::vector<double> &mean_squared_gradients,
-                                       std::vector<double> &mean_squared_delta_x);
->>>>>>> f32c2279
-
-    //Set the value of a weight
-    void setWeightAtIdx(double value, int index) { weights[index] = value; };
-
-    //Print the current parameters to the given output stream
-    void reportParameters(std::ostream &out);
-
-    //Save parameters to file
-    virtual void saveToFile(std::string &filename);
-
-    //Access functions
-    double getWeightAtIdx(int index) { return weights[index]; };
-
-    std::vector<double> *getWeightsPtr() { return &weights; };
-
-    unsigned int getNumWeights() { return weights.size(); };
-
-    unsigned int getNumWeightsPerEnergyLevel() { return weights.size() / num_energy_levels; };
-
-    unsigned int getNumEnergyLevels() { return num_energy_levels; };
-
-    std::vector<std::string> *getFeatureNames() { return &feature_list; };
-
-protected:
-    std::vector<double> weights;
-    unsigned int num_energy_levels;
-    std::vector<std::string> feature_list;
-    int expected_num_input_features;
-
-};
-
-#endif // __PARAM_H__
+/*#########################################################################
+# Mass Spec Prediction and Identification of Metabolites
+#
+# param.h
+#
+# Description: 	Class for parameterization of fragmentation probabilities
+#				within the bayesian network fragmentation trees.
+#
+# Copyright (c) 2013, Felicity Allen
+# All rights reserved.
+
+# This file is part of the cfm-id project.
+# The contents are covered by the terms of the GNU Lesser General Public
+# License, which is included in the file license.txt, found at the root
+# of the cfm source tree.
+#########################################################################*/
+
+#ifndef __PARAM_H__
+#define __PARAM_H__
+
+#include "Feature.h"
+
+#include <string>
+
+//Exception to throw when the input feature vector configuration doesn't match the parameters
+class ParamFeatureMismatchException : public std::exception {
+
+    virtual const char *what() const throw() {
+        return "Mismatch between feature vector length and num parameters";
+    }
+};
+
+
+class Param {
+public:
+    //Constructor to initialise parameter weight size from a feature list
+    Param(std::vector<std::string> a_feature_list, int a_num_energy_levels);
+
+    //Constructor to create skeleton parameter copy
+    //(doesn't actually copy weights, just resizes to same)
+    Param(Param &param_instance);
+
+    //Constructor for loading parameters from file
+    Param(std::string &filename);
+
+    //Append a set of parameters to the current parameters
+    //Either all energy levels to the next slot (if energy < 0),
+    //or just the energy level specified.
+    void appendNextEnergyParams(Param &next_param, int energy = -1);
+
+    //Copy the highest energy parameters to create another higher energy level
+    void appendRepeatedPrevEnergyParams();
+
+    //Initialisation options
+    virtual void randomInit();
+
+    void zeroInit();
+
+    void fullZeroInit();
+
+    //Compute the theta value for an input feature vector and energy based
+    //on the current weight settings
+    virtual double computeTheta(const FeatureVector &fv, int energy);
+
+    // Update Weight use Momentum + Nesterov
+    void adjustWeightsByGrads_Momentum(std::vector<double> &grads,
+                                       std::set<unsigned int> &used_idxs,
+                                       double learning_rate,
+                                       double momentum, std::vector<double> &prev_v);
+    // Update Weight use ADAM
+    void adjustWeightsByGrads_Adam(std::vector<double> &grads,
+                                   std::set<unsigned int> &used_idxs,
+                                   const double & learning_rate,
+                                   const double & beta1,
+                                   const double & beta2,
+                                   const double & eps,
+                                   const int & iteration_count,
+                                   std::vector<double> &first_moment_vector,
+                                   std::vector<double> &second_moment_vector);
+
+    // Update Weight use AdaDelta
+    void adjustWeightsByGrads_Adadelta(std::vector<double> &grads,
+                                       std::set<unsigned int> &used_idxs,
+                                       const double & learning_rate,
+                                       const double & decay_rate,
+                                       const double & eps,
+                                       std::vector<double> &mean_squared_gradients,
+                                       std::vector<double> &mean_squared_delta_x);
+
+    //Set the value of a weight
+    void setWeightAtIdx(double value, int index) { weights[index] = value; };
+
+    //Print the current parameters to the given output stream
+    void reportParameters(std::ostream &out);
+
+    //Save parameters to file
+    virtual void saveToFile(std::string &filename);
+
+    //Access functions
+    double getWeightAtIdx(int index) { return weights[index]; };
+
+    std::vector<double> *getWeightsPtr() { return &weights; };
+
+    unsigned int getNumWeights() { return weights.size(); };
+
+    unsigned int getNumWeightsPerEnergyLevel() { return weights.size() / num_energy_levels; };
+
+    unsigned int getNumEnergyLevels() { return num_energy_levels; };
+
+    std::vector<std::string> *getFeatureNames() { return &feature_list; };
+
+protected:
+    std::vector<double> weights;
+    unsigned int num_energy_levels;
+    std::vector<std::string> feature_list;
+    int expected_num_input_features;
+
+};
+
+#endif // __PARAM_H__