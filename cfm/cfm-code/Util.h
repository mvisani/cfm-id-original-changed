--- conflicted
+++ resolved
@@ -66,11 +66,7 @@
 //Helper function label NirtoGroup
 void labelNitroGroup(const RDKit::ROMol *mol);
 //Helper function to get valence
-<<<<<<< HEAD
 int getValence(const RDKit::Atom *atom);
-=======
-int getValence(const RDKit::Atom * atom);
->>>>>>> 78a60a44
 
 /* given log(x) and log(y), compute log(x+y). uses the following identity:
    log(x + y) = log(x) + log(1 + y/x) = log(x) + log(1+exp(log(y)-log(x))) */
