--- conflicted
+++ resolved
@@ -32,11 +32,7 @@
     Peak() = default;;
 
     Peak(double a_mass, double an_intensity) :
-<<<<<<< HEAD
             mass(a_mass), intensity(an_intensity){};
-=======
-    mass(a_mass), intensity(an_intensity){};
->>>>>>> 7f8ef7f5
     double mass = 0.0;
     double intensity = 0.0;
     std::vector<annotation_t> annotations;
@@ -117,13 +113,10 @@
 
     void quantisePeaksByMass(int num_dec_places);
 
-<<<<<<< HEAD
     void convertToLogScale();
 
     void convertToLinearScale();
 
-=======
->>>>>>> 7f8ef7f5
 private:
     std::vector<Peak> peaks;
     bool is_normalized;
