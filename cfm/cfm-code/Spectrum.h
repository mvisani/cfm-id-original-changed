--- conflicted
+++ resolved
@@ -1,128 +1,124 @@
-/*#########################################################################
-# Mass Spec Prediction and Identification of Metabolites
-#
-# Spectrum.h
-#
-# Description: 	Class for spectrum.
-#
-# Copyright (c) 2013, Felicity Allen
-# All rights reserved.
-
-# This file is part of the cfm-id project.
-# The contents are covered by the terms of the GNU Lesser General Public
-# License, which is included in the file license.txt, found at the root
-# of the cfm source tree.
-#########################################################################*/
-
-#ifndef __SPECTRUM_H__
-#define __SPECTRUM_H__
-
-#include <vector>
-#include <ostream>
-#include "Config.h"
-
-typedef std::pair<int, double> annotation_t; //<Fragment Id, Score>
-
-static bool sort_annotations_by_score(const annotation_t &u, const annotation_t &v) {
-    return u.second > v.second;
-}
-
-class Peak {
-public:
-    Peak() = default;;
-
-    Peak(double a_mass, double an_intensity) :
-            mass(a_mass), intensity(an_intensity){};
-    double mass;
-    double intensity;
-    std::vector<annotation_t> annotations;
-};
-
-static bool sort_peaks_by_intensity(const Peak &u, const Peak &v) {
-    return u.intensity > v.intensity;
-}
-
-static bool sort_peaks_by_mass(const Peak &u, const Peak &v) {
-    return u.mass < v.mass;
-}
-
-class Spectrum {
-public:
-    Spectrum() : is_normalized(false), is_sorted(false) {};
-
-    // copy constructor
-    Spectrum(const Spectrum & spectrum) {
-        for(const auto & peak : spectrum)
-            push_back(peak);
-
-        // overwrite the those flags
-        // do not move it up, those flags are set to false by pusb_back function
-        is_normalized = spectrum.is_normalized;
-        is_sorted = spectrum.is_sorted;
-
-    };
-
-    //Iterating over the spectrum = iterating over the peaks
-    typedef std::vector<Peak>::const_iterator const_iterator;
-
-    const_iterator begin() const { return peaks.begin(); };
-
-    const_iterator end() const { return peaks.end(); };
-
-    void push_back(const Peak &pk) {
-        peaks.push_back(pk);
-        is_normalized = false;
-        is_sorted = false;
-    };
-
-    void clear() {
-        peaks.clear();
-        peaks.resize(0);
-        is_normalized = false;
-        is_sorted = false;
-    };
-
-    unsigned int size() const { return peaks.size(); };
-
-    const Peak *getPeak(int peak_idx) const { return &peaks[peak_idx]; };
-
-    void addPeakAnnotation(int peak_idx, annotation_t annot) { peaks[peak_idx].annotations.push_back(annot); };
-
-    void updateAnnotationId(int peak_idx, int annot_idx,
-                            int new_id) { peaks[peak_idx].annotations[annot_idx].first = new_id; }
-
-    const std::vector<Peak> *getPeaks() const { return &peaks; };
-
-<<<<<<< HEAD
-    bool isNormalizedAndSorted() const { return is_normalized && is_sorted; };;
-=======
-    bool isNormalizedAndSorted() const { return is_normalized && is_sorted; };
->>>>>>> 47dbecb7
-
-    void postProcess(double perc_thresh, int min_peaks, int max_peaks, double min_intensity = 0.0);
-
-    void normalizeAndSort();
-
-    void clean(double abs_mass_tol, double ppm_mass_tol);
-
-    void sortAndNormalizeAnnotations();
-
-    void outputToStream(std::ostream &out, bool do_annotate) const;
-
-    void outputToMspStream(std::ostream &out, std::string id, int ionization_mode, int energy) const;
-
-    void outputToMgfStream(std::ostream &out, std::string id, int ionization_mode, int energy, double mw) const;
-
-    int removePeaksWithNoFragment(std::vector<double> &frag_masses, double abs_tol, double ppm_tol);
-
-    void quantisePeaksByMass(int num_dec_places);
-
-
-private:
-    std::vector<Peak> peaks;
-    bool is_normalized;
-    bool is_sorted;
-};
-
-
-#endif // __SPECTRUM_H__
+/*#########################################################################
+# Mass Spec Prediction and Identification of Metabolites
+#
+# Spectrum.h
+#
+# Description: 	Class for spectrum.
+#
+# Copyright (c) 2013, Felicity Allen
+# All rights reserved.
+
+# This file is part of the cfm-id project.
+# The contents are covered by the terms of the GNU Lesser General Public
+# License, which is included in the file license.txt, found at the root
+# of the cfm source tree.
+#########################################################################*/
+
+#ifndef __SPECTRUM_H__
+#define __SPECTRUM_H__
+
+#include <vector>
+#include <ostream>
+#include "Config.h"
+
+typedef std::pair<int, double> annotation_t; //<Fragment Id, Score>
+
+static bool sort_annotations_by_score(const annotation_t &u, const annotation_t &v) {
+    return u.second > v.second;
+}
+
+class Peak {
+public:
+    Peak() = default;;
+
+    Peak(double a_mass, double an_intensity) :
+            mass(a_mass), intensity(an_intensity){};
+    double mass;
+    double intensity;
+    std::vector<annotation_t> annotations;
+};
+
+static bool sort_peaks_by_intensity(const Peak &u, const Peak &v) {
+    return u.intensity > v.intensity;
+}
+
+static bool sort_peaks_by_mass(const Peak &u, const Peak &v) {
+    return u.mass < v.mass;
+}
+
+class Spectrum {
+public:
+    Spectrum() : is_normalized(false), is_sorted(false) {};
+
+    // copy constructor
+    Spectrum(const Spectrum & spectrum) {
+        for(const auto & peak : spectrum)
+            push_back(peak);
+
+        // overwrite the those flags
+        // do not move it up, those flags are set to false by pusb_back function
+        is_normalized = spectrum.is_normalized;
+        is_sorted = spectrum.is_sorted;
+
+    };
+
+    //Iterating over the spectrum = iterating over the peaks
+    typedef std::vector<Peak>::const_iterator const_iterator;
+
+    const_iterator begin() const { return peaks.begin(); };
+
+    const_iterator end() const { return peaks.end(); };
+
+    void push_back(const Peak &pk) {
+        peaks.push_back(pk);
+        is_normalized = false;
+        is_sorted = false;
+    };
+
+    void clear() {
+        peaks.clear();
+        peaks.resize(0);
+        is_normalized = false;
+        is_sorted = false;
+    };
+
+    unsigned int size() const { return peaks.size(); };
+
+    const Peak *getPeak(int peak_idx) const { return &peaks[peak_idx]; };
+
+    void addPeakAnnotation(int peak_idx, annotation_t annot) { peaks[peak_idx].annotations.push_back(annot); };
+
+    void updateAnnotationId(int peak_idx, int annot_idx,
+                            int new_id) { peaks[peak_idx].annotations[annot_idx].first = new_id; }
+
+    const std::vector<Peak> *getPeaks() const { return &peaks; };
+
+    bool isNormalizedAndSorted() const { return is_normalized && is_sorted; };
+
+    void postProcess(double perc_thresh, int min_peaks, int max_peaks, double min_intensity = 0.0);
+
+    void normalizeAndSort();
+
+    void clean(double abs_mass_tol, double ppm_mass_tol);
+
+    void sortAndNormalizeAnnotations();
+
+    void outputToStream(std::ostream &out, bool do_annotate) const;
+
+    void outputToMspStream(std::ostream &out, std::string id, int ionization_mode, int energy) const;
+
+    void outputToMgfStream(std::ostream &out, std::string id, int ionization_mode, int energy, double mw) const;
+
+    int removePeaksWithNoFragment(std::vector<double> &frag_masses, double abs_tol, double ppm_tol);
+
+    void quantisePeaksByMass(int num_dec_places);
+
+
+private:
+    std::vector<Peak> peaks;
+    bool is_normalized;
+    bool is_sorted;
+};
+
+
+#endif // __SPECTRUM_H__