/*#########################################################################
# Mass Spec Prediction and Identification of Metabolites
#
# MolData.cpp
#
# Description: 	Class to hold the input data belonging to a molecule:
#					 - An ID and smiles/inchi
#					 - (optional) A computed fragmentation
graph
#					 - (optional) A computed set of
features corresponding to that graph
#					 - (optional) A computed set of theta
values for that graph
#				     - (optional) A computed set of transition
probabilities using those thetas.
#					 - (optional) A set of spectra
#
# Copyright (c) 2013, Felicity Allen
# All rights reserved.

# This file is part of the cfm-id project.
# The contents are covered by the terms of the GNU Lesser General Public
# License, which is included in the file license.txt, found at the root
# of the cfm source tree.
#########################################################################*/

#include "Comparators.h"
#include "MolData.h"
#include "Inference.h"
#include "Version.h"

#include <GraphMol/Fingerprints/Fingerprints.h>
#include <GraphMol/RDKitBase.h>
#include <GraphMol/SmilesParse/SmilesParse.h>
#include <INCHI-API/inchi.h>
#include <string>

double MolData::getMolecularWeight() const {
    romol_ptr_t mol = createMolPtr(smiles_or_inchi.c_str());
    return getMonoIsotopicMass(mol);
}

void MolData::readInFVFragmentGraphFromStream(std::istream &ifs) {

    FragmentGraphGenerator fgen;
    fg = fgen.createNewGraph(cfg);
    fg->readFeatureVectorGraph(ifs);

    graph_computed = true;
}

void MolData::readInFVFragmentGraph(std::string &fv_filename) {

    std::ifstream ifs(fv_filename.c_str(), std::ifstream::in | std::ios::binary);

    if (!ifs)
        std::cout << "Could not open file " << fv_filename << std::endl;
    readInFVFragmentGraphFromStream(ifs);
}

void MolData::writeFVFragmentGraphToStream(std::ofstream &out) {
    fg->writeFeatureVectorGraph(out, cfg->include_isotopes);
}

void MolData::writeFVFragmentGraph(std::string &fv_filename) {

    std::ofstream out;
    out.open(fv_filename.c_str(), std::ios::out | std::ios::binary);
    if (!out.is_open()) {
        std::cout << "Warning: Trouble opening output fv fragment graph file: "
                  << fv_filename << std::endl;
    } else {
        writeFVFragmentGraphToStream(out);
    }
}

void MolData::convertSpectraToLogScale(){
    for(auto & spectrum : spectra)
        spectrum.convertToLogScale();
}

void MolData::convertSpectraToLinearScale(){
    for(auto & spectrum : spectra)
        spectrum.convertToLinearScale();
}

void MolData::computeGraphWithGenerator(FragmentGraphGenerator &fgen) {

    fg = fgen.createNewGraph(cfg);
    FragmentTreeNode *startnode =
            fgen.createStartNode(smiles_or_inchi, cfg->ionization_mode);

    const int root_id = -1;
    fgen.compute(*startnode, cfg->fg_depth, root_id, cfg->max_ring_breaks);

    if (!cfg->allow_frag_detours)
        fg->removeDetours();
    delete startnode;
    graph_computed = true;
}

void MolData::computeFragmentGraph(FeatureCalculator *fc) {

    FragmentGraphGenerator fgen(fc, false);
    computeGraphWithGenerator(fgen);
}

void MolData::computeFragmentGraphAndReplaceMolsWithFVs(FeatureCalculator *fc,
                                                        bool retain_smiles) {

    // Compute the fragment graph, replacing the transition molecules with feature
    // vectors
    FragmentGraphGenerator fgen(fc);
    computeGraphWithGenerator(fgen);

    // Delete all the fragment smiles (we only need these while we're computing
    // the graph)
    if (!retain_smiles)
        fg->clearAllSmiles();
}

void MolData::computeLikelyFragmentGraphAndSetThetas(
        LikelyFragmentGraphGenerator &fgen, double prob_thresh_for_prune,
        bool retain_smiles) {

    // Compute the fragment graph, replacing the transition molecules with feature
    // vectors
    fg = fgen.createNewGraph(cfg);
    FragmentTreeNode *startnode =
            fgen.createStartNode(smiles_or_inchi, cfg->ionization_mode);
    fgen.compute(*startnode, cfg->fg_depth, -1, 0.0, cfg->max_ring_breaks);
    if (!cfg->allow_frag_detours)
        fg->removeDetours();

    delete startnode;
    graph_computed = true;

    // Copy all the theta values up into the mol data and delete the tmp thetas
    const unsigned int num_levels = cfg->spectrum_depths.size();
    thetas.resize(num_levels);
    for (unsigned int energy = 0; energy < num_levels; energy++) {
        thetas[energy].resize(fg->getNumTransitions());
        for (unsigned int i = 0; i < fg->getNumTransitions(); i++)
            thetas[energy][i] =
                    (*(fg->getTransitionAtIdx(i)->getTmpThetas()))[energy];
    }

    // Delete all the fragment smiles (we only need these while we're computing
    // the graph)
    if (!retain_smiles)
        fg->clearAllSmiles();
}

// Function to compute a much reduced fragment graph containing only those
// fragmentations as actually occur in the spectra, based on a computed set of
// beliefs  thresholding inclusion in the graph by the provided belief_thresh
// value (log domain)
void MolData::computeEvidenceFragmentGraph(beliefs_t *beliefs,
                                           double log_belief_thresh) {

    unsigned int num_transitions = fg->getNumTransitions();
    unsigned int num_fragments = fg->getNumFragments();
    ev_fg = new EvidenceFragmentGraph(cfg);

    // Add the root fragment
    Transition null_trans;
    std::vector<int> id_lookup(num_fragments, -1);
    std::vector<double> main_ev;
    computeFragmentEvidenceValues(main_ev, 0, beliefs);
    id_lookup[0] = ev_fg->addToGraphDirectNoCheck(
            EvidenceFragment(*(fg->getFragmentAtIdx(0)), -1, main_ev), &null_trans, -1);

    // Add the fragments and transitions if the beliefs are high enough
    std::vector<int> t_added_flags(num_transitions, 0);
    for (int depth = 0; depth < beliefs->tn[0].size(); depth++) {

        for (unsigned int i = 0; i < num_transitions; i++) {
            if (t_added_flags[i])
                continue;

            if (beliefs->tn[i][depth] >= log_belief_thresh) {
                const TransitionPtr t = fg->getTransitionAtIdx(i);
                const Fragment *f = fg->getFragmentAtIdx(t->getToId());
                int from_id = id_lookup[t->getFromId()];
                if (id_lookup[t->getToId()] == -1) {
                    std::vector<double> evidence;
                    computeFragmentEvidenceValues(evidence, t->getToId(), beliefs);
                    int to_id = ev_fg->addToGraphDirectNoCheck(
                            EvidenceFragment(*f, -1, evidence), t.get(), from_id);
                    id_lookup[t->getToId()] = to_id;
                } else if (id_lookup[t->getFromId()] != -1)
                    ev_fg->addTransition(from_id, id_lookup[t->getToId()],
                                         t->getNLSmiles());
                t_added_flags[i] = 1;
            }
        }
    }
    ev_graph_computed = true;
}

void MolData::computeFragmentEvidenceValues(std::vector<double> &evidence,
                                            int frag_idx,
                                            const beliefs_t *beliefs) {

    const tmap_t *tomap = fg->getToIdTMap();

    evidence.resize(cfg->dv_spectrum_depths.size());
    for (int energy = 0; energy < cfg->dv_spectrum_depths.size(); energy++) {

        // Find out the depth of the spectrum of interest in the beliefs
        int depth = cfg->dv_spectrum_depths[energy] - 1;

        for (int i = 0; i < energy; i++)
            depth += cfg->dv_spectrum_depths[i];

        // Compute the accumulated belief for the fragment of interest at the depth
        // of interest
        evidence[energy] = beliefs->ps[frag_idx][depth];
        std::vector<int>::const_iterator it = (*tomap)[frag_idx].begin();
        for (; it != (*tomap)[frag_idx].end(); ++it)
            evidence[energy] = logAdd(evidence[energy], beliefs->tn[*it][depth]);
    }
}

void MolData::annotatePeaks(double abs_tol, double ppm_tol,
                            bool prune_deadends) {

    if (!ev_graph_computed) {
        std::cout << "Warning: called annotate peaks without first computing "
                     "evidence graph"
                  << std::endl;
        return;
    }

    unsigned int num_fragments = ev_fg->getNumFragments();
    std::vector<int> frag_flags(num_fragments, 0);

    // Assign fragment annotations to peaks
    for (int energy = 0; energy < spectra.size(); energy++) {
        Spectrum::const_iterator it = spectra[energy].begin();
        for (int pkidx = 0; it != spectra[energy].end(); ++it, pkidx++) {

            double mass_tol = getMassTol(abs_tol, ppm_tol, it->mass);
            // int num_fragments = ev_fg->getNumFragments();
            for (int fidx = 0; fidx < num_fragments; fidx++) {

                const EvidenceFragment *f = ev_fg->getFragmentAtIdx(fidx);
                if (ev_fg->hasIsotopesIncluded()) {
                    const Spectrum *isotope_spec = f->getIsotopeSpectrum();
                    Spectrum::const_iterator itp = isotope_spec->begin();
                    for (; itp != isotope_spec->end(); ++itp) {
                        if (fabs(itp->mass - it->mass) <= mass_tol) {
                            spectra[energy].addPeakAnnotation(
                                    pkidx, annotation_t(f->getId(), exp(f->getEvidence(energy))));
                            frag_flags[fidx] = 1;
                        }
                    }

                } else if (fabs(f->getMass() - it->mass) <= mass_tol) {
                    spectra[energy].addPeakAnnotation(
                            pkidx, annotation_t(f->getId(), exp(f->getEvidence(energy))));
                    frag_flags[fidx] = 1;
                }
            }
        }
    }

    // Sort the annotations by evidence score
    for (int energy = 0; energy < spectra.size(); energy++)
        spectra[energy].sortAndNormalizeAnnotations();

    if (!prune_deadends)
        return;

    std::vector<int> delete_flags(num_fragments);
    for (unsigned int i = 0; i < num_fragments; i++) {
        // If there is no peak for this fragment, check there is
        // an annotated descendent, else flag for deletion
        std::vector<int> direct_flags(num_fragments);
        std::vector<bool> visited(num_fragments);
        ev_fg->setFlagsForDirectPaths(direct_flags, 0, frag_flags);
        if (ev_fg->fragmentIsRedundant(i, frag_flags, direct_flags, visited))
            delete_flags[i] = 1;
        else
            delete_flags[i] = 0;
    }

    // Rebuild the graph again without deleted fragments
    Transition null_t;
    EvidenceFragmentGraph *new_ev_fg = new EvidenceFragmentGraph(cfg);
    std::vector<int> id_lookup(num_fragments, -1);
    id_lookup[0] = new_ev_fg->addToGraphDirectNoCheck(*ev_fg->getFragmentAtIdx(0),
                                                      &null_t, -1);
    for (unsigned int i = 0; i < ev_fg->getNumTransitions(); i++) {
        const TransitionPtr t = ev_fg->getTransitionAtIdx(i);
        int fromid = t->getFromId();
        int toid = t->getToId();
        if (delete_flags[toid] || delete_flags[fromid])
            continue;
        if (id_lookup[toid] == -1)
            id_lookup[toid] = new_ev_fg->addToGraphDirectNoCheck(
                    *ev_fg->getFragmentAtIdx(toid), t.get(), id_lookup[fromid]);
        else
            new_ev_fg->addTransition(id_lookup[fromid], id_lookup[toid],
                                     t->getNLSmiles());
    }
    delete ev_fg;
    ev_fg = new_ev_fg;

    // Update annotations with new ids
    for (int energy = 0; energy < spectra.size(); energy++) {
        Spectrum::const_iterator it = spectra[energy].begin();
        for (int peak_idx = 0; it != spectra[energy].end(); ++it, peak_idx++) {
            for (unsigned int i = 0; i < it->annotations.size(); i++)
                spectra[energy].updateAnnotationId(peak_idx, i,
                                                   id_lookup[it->annotations[i].first]);
        }
    }
}

void MolData::computeTransitionThetas(Param &param) {

    const unsigned int num_levels = param.getNumEnergyLevels();
    thetas.resize(num_levels);
    for (unsigned int energy = 0; energy < num_levels; energy++) {

        // Compute the theta value for each feature vector
        thetas[energy].resize(fg->getNumTransitions());
        for (unsigned int i = 0; i < fg->getNumTransitions(); i++)
            thetas[energy][i] = param.computeTheta(*(fg->getTransitionAtIdx(i)->getFeatureVector()), energy);
    }
}

void MolData::computeLogTransitionProbabilities() {

    log_probs.resize(thetas.size());
    for (unsigned int energy = 0; energy < thetas.size(); energy++) {

        // Will store an entry for all transitions, followed by all persistences
        log_probs[energy].resize(fg->getNumTransitions() + fg->getNumFragments());

        // Compute all the denominators
        std::vector<double> denom_cache(fg->getNumFragments());
        const tmap_t *from_id_map = fg->getFromIdTMap();
        for (unsigned int i = 0; i < fg->getNumFragments(); i++) {
            double denom = 1.0;
            for (auto trans_idx = (*from_id_map)[i].begin(); trans_idx != (*from_id_map)[i].end(); ++trans_idx) {
                denom += exp(thetas[energy][*trans_idx]);
            }
            denom_cache[i] = log(denom);
        }

        // Set the transition log probabilities
        for (unsigned int i = 0; i < fg->getNumTransitions(); i++) {
            const TransitionPtr t = fg->getTransitionAtIdx(i);
            // log(A/B) = log A - log B
            log_probs[energy][i] = thetas[energy][i] - denom_cache[t->getFromId()];
        }

        // Set the persistence log probabilities
        int offset = fg->getNumTransitions();
        for (unsigned int i = 0; i < fg->getNumFragments(); i++) {
            if (fg->getFragmentAtIdx(i)->isIntermediate() && cfg->allow_intermediate_peak)
                log_probs[energy][offset + i] = -100000000;
            else
                log_probs[energy][offset + i] = -denom_cache[i];
        }
    }
}

void MolData::readInSpectraFromFile(const std::string &peak_filename,
                                    bool readToPredicted) {

    // Set the spectra that we are writing to
    std::vector<Spectrum> *spec_dest = &spectra;
    if (readToPredicted)
        spec_dest = &predicted_spectra;

    // Clear any existing entries
    spec_dest->clear();
    spec_dest->resize(0);

    Spectrum *curr_spec;
    std::string line;
    std::ifstream ifs(peak_filename.c_str(), std::ifstream::in);
    if (!ifs)
        std::cout << "Warning: Could not open file " << peak_filename << std::endl;
    int first = 1;
    while (ifs.good()) {
        getline(ifs, line);
        // 1.empty line separates peaks and annotations
        // 2. we need at least 4 char for peak: n space n newline
        if (line.size() <= 3)
            break;
        // in case we are seen version string
        if (line[0] == '#')
            continue;
        // Check for the energy specifier - start a new spectrum if found
        // or start one anyway if there is no energy specifier
        if (line.substr(0, 3) == "low" || line.substr(0, 3) == "med" ||
            line.substr(0, 4) == "high" || line.substr(0, 6) == "energy") {
            spec_dest->push_back(Spectrum());
            curr_spec = &(spec_dest->back());
            first = 0;
            continue;
        } else if (first) {
            spec_dest->push_back(Spectrum());
            curr_spec = &(spec_dest->back());
        }
        first = 0;

        // Otherwise allocate peak to the current spectrum
        std::stringstream ss(line);
        double mass, intensity;
        ss >> mass >> intensity;
        curr_spec->push_back(Peak(mass, intensity));
    }
    std::vector<Spectrum>::iterator it = spec_dest->begin();
    for (; it != spec_dest->end(); ++it)
        it->normalizeAndSort();
    ifs.close();

    //once finished, copy specturm to orig spectrum
    //because we already  sort and normalized
    orig_spectra.clear();
    for (const auto &spec : spectra)
        orig_spectra.push_back(spec);
}

void MolData::readInSpectraFromMSP(MspReader &msp, bool readToPredicted) {

    // Set the spectra that we are writing to
    std::vector<Spectrum> *spec_dest = &spectra;
    if (readToPredicted)
        spec_dest = &predicted_spectra;

    // Clear any existing entries
    spec_dest->clear();
    spec_dest->resize(0);

    // Copy the spectra in
    const std::vector<Spectrum> *spec = msp.fetchSpectrumForId(id.c_str());
    for (int energy = 0; energy < spec->size(); energy++) {
        spec_dest->push_back((*spec)[energy]);
        (*spec_dest)[energy].normalizeAndSort();
    }

    //once finished, copy specturm to orig
    //because we already  sort and normalized
    orig_spectra.clear();
    for (const auto &spec: spectra)
        orig_spectra.push_back(spec);
}

void MolData::cleanSpectra(double abs_tol, double ppm_tol) {

    for (auto &spectrum : spectra)
        spectrum.clean(abs_tol, ppm_tol);
}

std::string MolData::removePeaksWithNoFragment(double abs_tol, double ppm_tol) {

    std::vector<double> all_masses;
    getEnumerationSpectraMasses(all_masses);

    std::string msg;
    auto spectrum_idx = 1;
    for (auto &spectrum : spectra) {
        auto num_peaks = spectrum.size();
        auto num_removed = spectrum.removePeaksWithNoFragment(all_masses, abs_tol, ppm_tol);
        msg += " Spectrum#" + std::to_string(spectrum_idx)+ " removed: " + std::to_string(num_removed) + "/" + std::to_string(num_peaks);
        spectrum_idx += 1;
    }
    return msg;
}

bool MolData::hasEmptySpectrum(int energy_level) const {

    bool result = false;
    if (energy_level < 0) {
        for (auto &spectrum : spectra) {
            result = (result || (spectrum.size() == 0));
        }
    } else if (spectra.size() > energy_level) {
        result = spectra[energy_level].size() == 0;
    } else {
        result = true;
    }
    return result;
}

void
MolData::computePredictedSpectra(Param &param, bool use_existing_thetas, int energy_level, int min_peaks, int max_peaks,
<<<<<<< HEAD
                                 double perc_thresh, bool force_linear_scale) {
    computePredictedSingleEnergySpectra(param, energy_level, use_existing_thetas, min_peaks, max_peaks, perc_thresh,
                                        false);
=======
                                 double perc_thresh, double min_relative_intensity) {
    computePredictedSingleEnergySpectra(param, energy_level, use_existing_thetas, min_peaks, max_peaks, perc_thresh,
                                        min_relative_intensity);
>>>>>>> 7f8ef7f5
}

void
MolData::computePredictedSingleEnergySpectra(Param &param, int energy_level, bool use_existing_thetas, int min_peaks,
<<<<<<< HEAD
                                             int max_peaks, double perc_thresh, bool force_linear_scale) {
=======
                                             int max_peaks, double perc_thresh, double min_relative_intensity) {
>>>>>>> 7f8ef7f5

    // Compute the transition probabilities using this parameter set
    if (!use_existing_thetas)
        computeTransitionThetas(param);
    computeLogTransitionProbabilities();

    // Generate and collect the peak results
    predicted_spectra.resize(cfg->spectrum_depths.size());
    if (energy_level == -1) {
        for (unsigned int energy = 0; energy < cfg->spectrum_depths.size();
             energy++) {
            createSpeactraSingleEnergry(energy);
        }
    } else
        createSpeactraSingleEnergry(energy_level);

<<<<<<< HEAD
    if(force_linear_scale && cfg->use_log_scale_peak)
        predicted_spectra[energy_level].convertToLinearScale();

    // if (postprocess_method > 0){
    // int min_peaks = (2 == postprocess_method) ? 1 : 5;
    // int max_peaks = 30;
    double min_intensity = 0.0;
    postprocessPredictedSpectra(perc_thresh, min_peaks, max_peaks, min_intensity);
    //}
=======

    postprocessPredictedSpectra(perc_thresh, min_peaks, max_peaks, min_relative_intensity);
>>>>>>> 7f8ef7f5

    //TODO: This should not be a default, fix this when we doing EI model
    /*
    else {
        if(energy_level != -1){
            predicted_spectra[energy_level].normalizeAndSort();
            predicted_spectra[energy_level].quantisePeaksByMass(10);
        }else {
            for (unsigned int energy = 0; energy < cfg->spectrum_depths.size();
                 energy++) {
                predicted_spectra[energy].normalizeAndSort();
                predicted_spectra[energy].quantisePeaksByMass(10);
            }
        }
    }*/
}

void MolData::createSpeactraSingleEnergry(unsigned int energy_level) {
    predicted_spectra[energy_level].clear();

    config_t se_cfg;
    initSingleEnergyConfig(se_cfg, *cfg, energy_level);

    int depth = getFGHeight() > se_cfg.spectrum_depths[0] ? getFGHeight() : se_cfg.spectrum_depths[0];

    // Run forward inference
    std::vector<Message> msgs;
    Inference infer(this, &se_cfg);
    infer.runInferenceDownwardPass(msgs, depth, energy_level);

    // Extract the peaks from the relevant message
    int msg_depth = depth - 1;//se_cfg.spectrum_depths[0] - 1;
    Message *msg = &(msgs[msg_depth]);
    if (cfg->include_isotopes)
        translatePeaksFromMsgToSpectraWithIsotopes(predicted_spectra[energy_level], msg);
    else
        translatePeaksFromMsgToSpectra(predicted_spectra[energy_level], msg);
}

void MolData::translatePeaksFromMsgToSpectra(Spectrum &out_spec, Message *msg) {

    // Create the peaks
    std::map<double, Peak> peak_probs;
    Message::const_iterator itt = msg->begin();
    for (; itt != msg->end(); ++itt) {
        double mass = fg->getFragmentAtIdx(itt.index())->getMass();
        double intensity_contrib = exp(*itt);
        if (peak_probs.find(mass) != peak_probs.end())
            peak_probs[mass].intensity += intensity_contrib;
        else
            peak_probs[mass].intensity = intensity_contrib;
        peak_probs[mass].mass = mass;
        peak_probs[mass].annotations.push_back(
                annotation_t(itt.index(), intensity_contrib));
    }

    // Add the peaks to the spectra
    std::map<double, Peak>::iterator itm = peak_probs.begin();
    for (; itm != peak_probs.end(); ++itm)
        out_spec.push_back(itm->second);
}

void MolData::translatePeaksFromMsgToSpectraWithIsotopes(Spectrum &out_spec,
                                                         Message *msg) {

    // Create the peaks
    std::map<double, Peak> peak_probs;
    Message::const_iterator itt = msg->begin();
    for (; itt != msg->end(); ++itt) {
        const Spectrum *isotope_spec =
                fg->getFragmentAtIdx(itt.index())->getIsotopeSpectrum();
        Spectrum::const_iterator itp = isotope_spec->begin();
        for (; itp != isotope_spec->end(); ++itp) {
            double intensity_contrib = 0.01 * itp->intensity * exp(*itt);
            double mass = itp->mass;
            if (peak_probs.find(mass) != peak_probs.end())
                peak_probs[mass].intensity += intensity_contrib;
            else
                peak_probs[mass].intensity = intensity_contrib;
            peak_probs[mass].mass = mass;
            peak_probs[mass].annotations.push_back(
                    annotation_t(itt.index(), intensity_contrib));
        }
    }

    // Add the peaks to the spectra
    std::map<double, Peak>::iterator itm = peak_probs.begin();
    for (; itm != peak_probs.end(); ++itm)
        out_spec.push_back(itm->second);
}

void MolData::writePredictedSpectraToFile(std::string &filename) {

    std::ofstream of;
    of.open(filename.c_str());
    if (!of.is_open()) {
        std::cout << "Warning: Trouble opening predicted spectrum file"
                  << std::endl;
        return;
    }
    std::streambuf *buf = of.rdbuf();
    std::ostream out(buf);
    outputSpectra(out, "Predicted");
    of.close();
}

void MolData::writePredictedSpectraToMspFileStream(std::ostream &out) {
    for (unsigned int energy = 0; energy < getNumPredictedSpectra(); energy++) {
        const Spectrum *spec = getPredictedSpectrum(energy);
        spec->outputToMspStream(out, id, cfg->ionization_mode, energy, smiles_or_inchi);
    }
}

void MolData::writePredictedSpectraToMgfFileStream(std::ostream &out) {
    double mw = getMolecularWeight();
    for (unsigned int energy = 0; energy < getNumPredictedSpectra(); energy++) {
        const Spectrum *spec = getPredictedSpectrum(energy);
        spec->outputToMgfStream(out, id, cfg->ionization_mode, energy, mw, smiles_or_inchi);
    }
}

void MolData::writeFullEnumerationSpectrumToFile(std::string &filename) {

    std::ofstream of;
    of.open(filename.c_str());
    if (!of.is_open()) {
        std::cout << "Warning: Trouble opening enumerated spectrum file"
                  << std::endl;
        return;
    }
    std::streambuf *buf = of.rdbuf();
    std::ostream out(buf);
    std::vector<double> all_masses;
    getEnumerationSpectraMasses(all_masses);

    // All peaks of uniform intensity at each possible fragment mass
    for (unsigned int energy = 0; energy < spectra.size(); energy++) {

        out << "energy" << energy << std::endl;

        out << std::setprecision(10);
        double peak_height = 100.0 / (double) all_masses.size();
        for (int i = 0; i < all_masses.size(); i++)
            out << all_masses[i] << " " << peak_height << std::endl;
    }

    of.close();
}

void MolData::writeFullEnumerationSpectrumToMspFileStream(std::ostream &out) {

    std::vector<double> all_masses;
    getEnumerationSpectraMasses(all_masses);

    out << "ID: " << id << std::endl;
    out << "Num peaks: " << all_masses.size() << std::endl;
    out << std::setprecision(10);
    double peak_height = 100.0 / (double) all_masses.size();
    for (int i = 0; i < all_masses.size(); i++)
        out << all_masses[i] << " " << peak_height << std::endl;
    out << std::endl;
}

void MolData::getEnumerationSpectraMasses(std::vector<double> &output_masses) {

    // Get and sort the fragment masses
    unsigned int numf = fg->getNumFragments();
    std::vector<double> all_masses;
    if (fg->hasIsotopesIncluded()) {
        for (unsigned int i = 0; i < numf; i++) {

            const Fragment *f = fg->getFragmentAtIdx(i);
            const Spectrum *isotope_spec = f->getIsotopeSpectrum();
            Spectrum::const_iterator itp = isotope_spec->begin();
            for (; itp != isotope_spec->end(); ++itp)
                all_masses.push_back(itp->mass);
        }
    } else {
        all_masses.resize(numf);
        for (unsigned int i = 0; i < numf; i++) {
            const Fragment *f = fg->getFragmentAtIdx(i);
            all_masses[i] = f->getMass();
        }
    }
    std::sort(all_masses.begin(), all_masses.end());

    // Remove repeats
    output_masses.resize(all_masses.size());
    int i = 0;
    double prev_mass = -1.0, tol = 1e-10;
    std::vector<double>::iterator it = all_masses.begin();
    for (; it != all_masses.end(); ++it) {
        if (fabs(*it - prev_mass) > tol)
            output_masses[i++] = *it;
        prev_mass = *it;
    }
    int num_unique = i;
    output_masses.resize(num_unique);
}

void MolData::outputSpectra(std::ostream &out, const char *spec_type,
                            bool do_annotate, bool add_version) {

    std::vector<Spectrum> *spectra_to_output;
    if (std::string(spec_type) == "Predicted")
        spectra_to_output = &predicted_spectra;
    else if (std::string(spec_type) == "Experimental")
        spectra_to_output = &spectra;
    else
        std::cout << "Unknown spectrum type to output: " << spec_type << std::endl;

    if ((std::string(spec_type) == "Predicted") && add_version) {
        std::string spectra_str;
        switch (cfg->ionization_mode) {
            case (POSITIVE_ESI_IONIZATION_MODE):
                spectra_str = "ESI-MS/MS [M+H]+ Spectra";
                break;

            case (NEGATIVE_ESI_IONIZATION_MODE):
                spectra_str = "ESI-MS/MS [M-H]- Spectra";
                break;
            case (POSITIVE_EI_IONIZATION_MODE):
                spectra_str = "EI-MS Spectra";
                break;
            default:
                break;
        }
        out << "#In-silico " << spectra_str << std::endl
            << "#PREDICTED BY " << APP_STRING << " " << PROJECT_VER << std::endl;

        if (smiles_or_inchi.substr(0, 6) == "InChI=") {
            out << "#" << smiles_or_inchi << std::endl;
            out << "#InChiKey=" << RDKit::InchiToInchiKey(smiles_or_inchi) << std::endl;
        } else {
            RDKit::RWMol *rwmol;
            out << "#SMILES=" << smiles_or_inchi << std::endl;
            rwmol = RDKit::SmilesToMol(smiles_or_inchi);
            RDKit::ExtraInchiReturnValues rv;
            out << "#InChiKey=" << RDKit::InchiToInchiKey(RDKit::MolToInchi(*rwmol, rv)) << std::endl;
            delete rwmol;
        }

    }
    std::vector<Spectrum>::iterator it = spectra_to_output->begin();
    for (int energy = 0; it != spectra_to_output->end(); ++it, energy++) {
        out << "energy" << energy << std::endl;
        it->outputToStream(out, do_annotate);
    }
}

void
MolData::postprocessPredictedSpectra(double perc_thresh, int min_peaks, int max_peaks, double min_relative_intensity) {


    for (auto &predicted_spectrum : predicted_spectra) {
        predicted_spectrum.quantisePeaksByMass(10);
        predicted_spectrum.postProcess(perc_thresh, min_peaks, max_peaks, min_relative_intensity);
        predicted_spectrum.normalizeAndSort();
        predicted_spectrum.sortAndNormalizeAnnotations();
    }
}

void MolData::quantisePredictedSpectra(int num_dec_places) {

    for (auto &predicted_spectrum : predicted_spectra) {
        predicted_spectrum.quantisePeaksByMass(num_dec_places);
    }
}

void MolData::quantiseMeasuredSpectra(int num_dec_places) {

    for (auto &predicted_spectrum : predicted_spectra) {
        predicted_spectrum.quantisePeaksByMass(num_dec_places);
    }
}


void MolData::getSampledTransitionIdsWeightedRandomWalk(std::set<int> &selected_ids, int max_num_iter, int energy,
                                                        double explore_weight) {
    if (!hasEmptySpectrum(0) && hasComputedGraph())
        fg->getSampledTransitionIdsWeightedRandomWalk(selected_ids, max_num_iter, thetas[energy], explore_weight);
}

void MolData::getRandomSampledTransitions(std::set<int> &selected_ids, int max_selection) {
    if (!hasEmptySpectrum(0) && hasComputedGraph())
        fg->getRandomSampledTransitions(selected_ids, max_selection);
}

void MolData::getSampledTransitionIdsRandomWalk(std::set<int> &selected_ids, int max_selection) {
    if (!hasEmptySpectrum(0) && hasComputedGraph())
        fg->getSampledTransitionIdsRandomWalk(selected_ids, max_selection);
}

void
MolData::getSampledTransitionIdUsingDiffMapBFS(std::set<int> &selected_ids,
                                               std::set<unsigned int> &selected_weights) {
    if (!hasEmptySpectrum(0) && hasComputedGraph())
        fg->getSampledTransitionIdsDiffMapChildOnly(selected_ids, selected_weights);
}

void MolData::getSampledTransitionIdUsingDiffMapCA(std::set<int> &selected_ids,
                                                   std::set<unsigned int> &selected_weights) {
    if (!hasEmptySpectrum(0) && hasComputedGraph())
        fg->getSampledTransitionIdsDiffMap(selected_ids, selected_weights);
}


// It is caller's response to compute predicted spectra
void MolData::getSelectedMasses(std::set<unsigned int> &selected_weights, int energry_level) {

    Comparator *cmp = new Dice(cfg->ppm_mass_tol, cfg->abs_mass_tol);
    std::vector<peak_pair_t> peak_pairs;
    cmp->getMatchingPeakPairsWithNoneMatchs(peak_pairs, &spectra[energry_level], &predicted_spectra[energry_level]);

    std::map<double, double, std::greater<double>> difference;
    for (const auto &peak_pair : peak_pairs) {
        double intensity_difference = std::fabs(peak_pair.first.intensity - peak_pair.second.intensity);
        // we are bias towards to peak should be there
        if (peak_pair.first.intensity > 0 && peak_pair.second.intensity == 0)
            intensity_difference += 100.0;
        if(intensity_difference > cfg->ga_diff_sampling_difference){
            double peak_mass = peak_pair.second.mass;
            difference.insert(std::pair<double,double>(intensity_difference, peak_mass));
        }
    }
    delete (cmp);

    for (const auto &diff:  difference) {
        if (selected_weights.size() >= cfg->ga_diff_sampling_peak_num)
            break;
        // we only need 5 digitals after decimal
        selected_weights.insert((unsigned int) std::round(diff.second * WEIGHT_SELECTION_SCALER));
    }
}

void MolData::computeMergedPrediction() {
    if (m_merged_predicted_spectra == nullptr)
        m_merged_predicted_spectra = new Spectrum();

    std::map<double, double> peaks_map;
    for (auto &spectrum: predicted_spectra) {
        for (auto &peak : *spectrum.getPeaks()) {
            if (peaks_map.find(peak.mass) == peaks_map.end())
                peaks_map[peak.mass] = 0.0;
            peaks_map[peak.mass] += peak.intensity;
        }
    }
    for (const auto &peak_data : peaks_map) {
        Peak peak(peak_data.first, peak_data.second);
        m_merged_predicted_spectra->push_back(peak);
    }
    m_merged_predicted_spectra->normalizeAndSort();
}

MolData::~MolData() {

    delete fg;
    delete ev_fg;
    delete m_merged_predicted_spectra;
}<|MERGE_RESOLUTION|>--- conflicted
+++ resolved
@@ -491,24 +491,14 @@
 
 void
 MolData::computePredictedSpectra(Param &param, bool use_existing_thetas, int energy_level, int min_peaks, int max_peaks,
-<<<<<<< HEAD
-                                 double perc_thresh, bool force_linear_scale) {
+                                 double perc_thresh, double min_relative_intensity,bool force_linear_scale) {
     computePredictedSingleEnergySpectra(param, energy_level, use_existing_thetas, min_peaks, max_peaks, perc_thresh,
-                                        false);
-=======
-                                 double perc_thresh, double min_relative_intensity) {
-    computePredictedSingleEnergySpectra(param, energy_level, use_existing_thetas, min_peaks, max_peaks, perc_thresh,
-                                        min_relative_intensity);
->>>>>>> 7f8ef7f5
+                                        min_relative_intensity,force_linear_scale);
 }
 
 void
 MolData::computePredictedSingleEnergySpectra(Param &param, int energy_level, bool use_existing_thetas, int min_peaks,
-<<<<<<< HEAD
-                                             int max_peaks, double perc_thresh, bool force_linear_scale) {
-=======
-                                             int max_peaks, double perc_thresh, double min_relative_intensity) {
->>>>>>> 7f8ef7f5
+                                             int max_peaks, double perc_thresh, double min_relative_intensity,bool force_linear_scale)  {
 
     // Compute the transition probabilities using this parameter set
     if (!use_existing_thetas)
@@ -525,20 +515,10 @@
     } else
         createSpeactraSingleEnergry(energy_level);
 
-<<<<<<< HEAD
-    if(force_linear_scale && cfg->use_log_scale_peak)
+	
+	if(force_linear_scale && cfg->use_log_scale_peak)
         predicted_spectra[energy_level].convertToLinearScale();
-
-    // if (postprocess_method > 0){
-    // int min_peaks = (2 == postprocess_method) ? 1 : 5;
-    // int max_peaks = 30;
-    double min_intensity = 0.0;
-    postprocessPredictedSpectra(perc_thresh, min_peaks, max_peaks, min_intensity);
-    //}
-=======
-
     postprocessPredictedSpectra(perc_thresh, min_peaks, max_peaks, min_relative_intensity);
->>>>>>> 7f8ef7f5
 
     //TODO: This should not be a default, fix this when we doing EI model
     /*
