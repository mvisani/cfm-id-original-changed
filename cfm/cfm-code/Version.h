/*
 *  This is a CMAKE Generated version header file. It should not be changed manually
 * */
#ifndef INCLUDE_VERSION
#define INCLUDE_VERSION

#define PROJECT_NAME "cfm"
<<<<<<< HEAD
#define PROJECT_VER  "4.3.1"
#define PROJECT_VER_MAJOR "4"
#define PROJECT_VER_MINOR "3"
#define PTOJECT_VER_PATCH "1"
=======
#define PROJECT_VER  "4.4.0"
#define PROJECT_VER_MAJOR "4"
#define PROJECT_VER_MINOR "4"
#define PTOJECT_VER_PATCH "0"
>>>>>>> 473c4736

#endif // INCLUDE_VERSION<|MERGE_RESOLUTION|>--- conflicted
+++ resolved
@@ -5,16 +5,9 @@
 #define INCLUDE_VERSION
 
 #define PROJECT_NAME "cfm"
-<<<<<<< HEAD
-#define PROJECT_VER  "4.3.1"
-#define PROJECT_VER_MAJOR "4"
-#define PROJECT_VER_MINOR "3"
-#define PTOJECT_VER_PATCH "1"
-=======
 #define PROJECT_VER  "4.4.0"
 #define PROJECT_VER_MAJOR "4"
 #define PROJECT_VER_MINOR "4"
 #define PTOJECT_VER_PATCH "0"
->>>>>>> 473c4736
 
 #endif // INCLUDE_VERSION