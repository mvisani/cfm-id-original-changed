/*#########################################################################
# Mass Spec Prediction and Identification of Metabolites
#
# FragmentTreeNode.cpp
#
# Description: 	Contains Break and FragmentTreeNode classes, for use in
#				the fragment generation process.
#
# Copyright (c) 2013, Felicity Allen
# Modified 2016，2019， Fei Wang
# All rights reserved.

# This file is part of the cfm-id project.
# The contents are covered by the terms of the GNU Lesser General Public
# License, which is included in the file license.txt, found at the root
# of the cfm source tree.
#########################################################################*/

#include "FragmentTreeNode.h"
#include "MILP.h"
#include "Config.h"
#include "Util.h"

#include <GraphMol/RWMol.h>
#include <GraphMol/MolOps.h>
#include <GraphMol/AtomIterators.h>
#include <GraphMol/BondIterators.h>
#include <GraphMol/SmilesParse/SmilesParse.h>
#include <GraphMol/SmilesParse/SmilesWrite.h>
#include <GraphMol/SanitException.h>
#include <GraphMol/PeriodicTable.h>

#include <GraphMol/PartialCharges/GasteigerCharges.h>
#include <GraphMol/ForceFieldHelpers/MMFF/AtomTyper.h>
#include <GraphMol/ChemTransforms/ChemTransforms.h>

void FragmentTreeNode::generateChildrenOfBreak(Break &brk) {

    bool verbose = false;

    int f0_max_e = 0, f1_max_e = 0, f0_max_out = 0, f1_max_out = 0;
    std::vector<int> f0_output_bmax, f1_output_bmax;

    int isringbrk = brk.isRingBreak();
    int brk_ringidx = isringbrk * brk.getRingIdx() - (1 - isringbrk);

    //Compute how many electrons were allocated to each side originally
    std::pair<int, int> orig_epairs = computeOrigFreeElectronsPerFrag();

    //Determine the upper limit for how many electron pairs can be allocated
    int total_free_epairs = ion_free_epairs + !brk.isIonicBreak(); //+ isringbrk;
    int f0_max_limit = std::min(total_free_epairs, orig_epairs.first + MAX_E_MOVE);
    int f1_max_limit = std::min(total_free_epairs, orig_epairs.second + MAX_E_MOVE);

    int rerangmenet_configs[2] = {0,1};
    //Compute the max electron assignment for F0
<<<<<<< HEAD
    for(auto & rerangmenet_config : rerangmenet_configs){
        MILP f0_solver(ion.get(), 0, brk_ringidx, verbose);
        f0_max_e = f0_solver.runSolver(f0_output_bmax, true, f0_max_limit, rerangmenet_config);

        //Compute the max electron assignment for F1
        if (brk.getBondIdx() != -1) {
            MILP f1_solver(ion.get(), 1, brk_ringidx, verbose);
            f1_max_e = f1_solver.runSolver(f1_output_bmax, true, f1_max_limit, rerangmenet_config);
            unsigned int N = f0_output_bmax.size() - 2;
            for (unsigned int i = 0; i < N; i++)
                f0_output_bmax[i] += f1_output_bmax[i];
            f0_output_bmax[N + 1] = f1_output_bmax[N + 1];
        }
=======
    MILP f0_solver(ion.get(), 0, brk_ringidx, verbose);
    f0_max_e = f0_solver.runSolver(f0_output_bmax, true, f0_max_limit);

    //Compute the max electron assignment for F1
    if (brk.getBondIdx() != -1) {
        MILP f1_solver(ion.get(), 1, brk_ringidx, verbose);
        f1_max_e = f1_solver.runSolver(f1_output_bmax, true, f1_max_limit);

        //Combine the electron allocations of the two fragments
        unsigned int N = f0_output_bmax.size() - 2;
        for (unsigned int i = 0; i < N; i++)
            f0_output_bmax[i] += f1_output_bmax[i];
        f0_output_bmax[N + 1] = f1_output_bmax[N + 1];
    }

    //Remove single bonds
    int num_bonds = (int)f0_output_bmax.size() / 2 - 1;
    for (unsigned int i = 0; i < num_bonds; i++) {
        if (f0_output_bmax[i] >= 1) f0_output_bmax[i] -= 1;
    }
>>>>>>> a06a32ab

        //Remove single bonds
        int num_bonds = f0_output_bmax.size() / 2 - 1;
        for (unsigned int i = 0; i < num_bonds; i++) {
            if (f0_output_bmax[i] >= 1) f0_output_bmax[i] -= 1;
        }

        //Iterate through the possible solutions, adding them to the node as children
        int min_f0 = total_free_epairs - f1_max_e;
        int max_f0 = f0_max_e;
        if (brk.isRingBreak()) {
            int charge_frag = 0;
            for (int e_f0 = min_f0; e_f0 <= max_f0; e_f0++) {
                addChild(e_f0, total_free_epairs, f0_output_bmax, brk, charge_frag);
            }
        } else {
            for (int charge_frag = 0; charge_frag <= 1; charge_frag++) {
                for (int e_f0 = min_f0; e_f0 <= max_f0; e_f0++) {
                    addChild(e_f0, total_free_epairs, f0_output_bmax, brk, charge_frag);
                }
            }
        }
    }

}

int
FragmentTreeNode::addChild(int e_f0, int e_to_allocate, std::vector<int> &output_bmax, Break &brk, int charge_frag) {

    RDKit::RWMol rwmol = *ion;    //Copy the ion
    int is_radical, is_negative;
    ion->getProp("isRadical", is_radical);
    ion->getProp("isNegative", is_negative);
    //RDKit::PeriodicTable *pt = RDKit::PeriodicTable::getTable();
    int number_child_added = 0;
    //std::cout << "[DEBUG][addChild]" << RDKit::MolToSmiles( rwmol ) << std::endl;

    //Array to record the total connected bond orders for each atom
    std::vector<int> ctd_bond_orders(rwmol.getNumAtoms(), 0);

    //Set the correct bond orders on the fragments
    int broken, fragidx;
    int numbonds = (int) rwmol.getNumBonds();
    int remaining_e[2] = {e_f0, e_to_allocate - e_f0};
    int allocated_e[2] = {e_f0, e_to_allocate - e_f0};
    std::vector<std::pair<int, int> > broken_specs;
    for (int i = 0; i < numbonds; i++) {
        RDKit::Bond *bond = rwmol.getBondWithIdx(i);
        bond->getProp("Broken", broken);
        if (broken) {
            //Save the bond to remove at the end, removing it now causes problems with the iteration/indexing
            broken_specs.emplace_back(bond->getBeginAtomIdx(), bond->getEndAtomIdx());
            continue;
        }
        bond->setIsAromatic(false);
        bond->getBeginAtom()->getProp("FragIdx", fragidx);

        //std::cout <<  "[BOND]" <<  bond->getBeginAtomIdx() << " " <<
        //          bond->getEndAtomIdx() << " [remaining_e] " << remaining_e[fragidx] << " output_bmax[i] " << output_bmax[i] << std::endl;
        int num_to_add = 0;
        if (remaining_e[fragidx] > 0) {
            num_to_add = std::min(output_bmax[i], remaining_e[fragidx]);
            bond->setBondType(RDKit::Bond::BondType(1 + num_to_add));
            remaining_e[fragidx] -= num_to_add;
        } else
            bond->setBondType(RDKit::Bond::SINGLE);

        //Accumulate the connected bond orders (for use during hydrogen allocation)
        ctd_bond_orders[bond->getBeginAtomIdx()] += (1 + num_to_add);
        ctd_bond_orders[bond->getEndAtomIdx()] += (1 + num_to_add);
    }

    //If there's still remaining_e, allocate as lp bond (only use lp bond if necessary)
    if (remaining_e[0] > 0 || remaining_e[1] > 0) {
        for (int i = 0; i < numbonds; i++) {
            RDKit::Bond *bond = rwmol.getBondWithIdx(i);
            bond->getBeginAtom()->getProp("FragIdx", fragidx);
            if (output_bmax[i + numbonds] > 0 && remaining_e[fragidx] > 0) {
                bond->setBondType(RDKit::Bond::BondType(1 + (int) (bond->getBondTypeAsDouble())));
                ctd_bond_orders[bond->getBeginAtomIdx()] += 1;
                ctd_bond_orders[bond->getEndAtomIdx()] += 1;
                remaining_e[fragidx] -= 1;
                if (remaining_e[0] == 0 && remaining_e[1] == 0) break;
            }
        }
    }

    //If this requires H loss charge on the neutral loss abort
    if (remaining_e[1 - charge_frag] > 0)
        return 0;

    //Remove the broken bonds
    auto itr = broken_specs.begin();
    for (; itr != broken_specs.end(); ++itr)
        rwmol.removeBond(itr->first, itr->second);


    //Fill in the Hydrogens
    int orig_val;
    int split_charge_fragidx = -1, nl_ionic_q = 0;
    for (unsigned int i = 0; i < rwmol.getNumAtoms(); i++) {
        RDKit::Atom *atom = rwmol.getAtomWithIdx(i);
        atom->setNoImplicit(true);
        atom->setNumExplicitHs(0);
        atom->setNumRadicalElectrons(0);
        atom->setIsAromatic(false);

        atom->getProp("OrigValence", orig_val);
        atom->getProp("FragIdx", fragidx);

        //Ionic fragments must retain their charge and not attract hydrogens (for simplicity)
        int ionic_frag_q;
        atom->getProp("IonicFragmentCharge", ionic_frag_q);

        int nitro_group_charge;
        atom->getProp("NitroGroupCharge", nitro_group_charge);
        atom->setFormalCharge(ionic_frag_q + nitro_group_charge);

        //Track any pre-existing charge in the neutral loss
        if (ionic_frag_q != 0 && fragidx != charge_frag)
            nl_ionic_q += ionic_frag_q;

        int val = ctd_bond_orders[i];
        int numH = orig_val - val - abs(ionic_frag_q);
        //Check for charge via lone pair bond
        if (numH < 0) {
            numH = 0;    //In case of charge via lone pair bond
            atom->setFormalCharge(1);
            if (fragidx != charge_frag)
                split_charge_fragidx = fragidx;
        }

        //std::cout << "[DEBUG][ATOM][ID " <<  atom->getIdx() << "][" << atom->getSymbol() <<
        //          "][Charge " << atom->getFormalCharge() << "][OrigValence " << orig_val << "]" << std::endl;

        //Check for charge via H loss
        if (remaining_e[fragidx] > 0 && output_bmax[2 * numbonds + fragidx] == i) {
            numH -= 1;
            atom->setFormalCharge(1);
            remaining_e[fragidx] -= 1;
        }
        atom->setNumExplicitHs(numH);

        //std::cout << "[DEBUG][ATOM][ID " <<  atom->getIdx() << "][" << atom->getSymbol() <<
        //          "][numH " << numH << "]" << std::endl;
    }

    //std::cout << "[DEBUG][Fill Hydrogensl]" << RDKit::MolToSmiles( rwmol ) << std::endl;

    //If there should be a split charge on the neutral loss
    //(that isn't already covered by a negative ionic fragment),
    //find somewhere for the negative charge
    if ((split_charge_fragidx == (1 - charge_frag) && nl_ionic_q == 0) || nl_ionic_q > 0) {
        bool qloc_found = false;
        for (unsigned int i = 0; i < rwmol.getNumAtoms(); i++) {
            RDKit::Atom *atom = rwmol.getAtomWithIdx(i);
            atom->getProp("FragIdx", fragidx);
            if (fragidx == (1 - charge_frag) && atom->getFormalCharge() == 0 && atom->getTotalNumHs() > 0) {
                atom->setFormalCharge(-1);
                alterNumHs(atom, -1);
                atom->calcExplicitValence();
                qloc_found = true;
                break;
            }
        }
        //If we couldn't find anywhere, give up
        if (!qloc_found)
            return 0;
    }

    //For Hydrogen loss only, add the hydogen neutral loss
    if (brk.isHydrogenOnlyBreak()) {
        RDKit::RWMol *h2mol = RDKit::SmilesToMol("[HH]");
        fh->addLabels(h2mol);
        RDKit::Atom *atom = h2mol->getAtomWithIdx(0);
        atom->setProp("Root", 1);
        atom->setProp("FragIdx", 1);
        atom->setProp("NumUnbrokenRings", (unsigned int) 0);
        atom->setProp("IonicFragmentCharge", 0);
        rwmol.addAtom(atom, true);
        rwmol.setProp("HadRingBreak", 0);
        delete h2mol;
    }

    //std::cout << "[DEBUG][before sanitizeMol]" << RDKit::MolToSmiles( rwmol ) << std::endl;
    RDKit::MolOps::sanitizeMol(rwmol);
    //std::cout << "[DEBUG][after sanitizeMol]" << RDKit::MolToSmiles( rwmol ) << std::endl;

    int min_radical_frag = -1;
    int max_radical_frag = -1;
    if (is_radical) {
        min_radical_frag = 0;
        max_radical_frag = 1;
    }
    for (int radical_frag = min_radical_frag; radical_frag <= max_radical_frag; radical_frag++) {

        //Return to a kekulized molecule here before we start messing with it again
        RDKit::MolOps::Kekulize(rwmol);

        //Before we are messing with it Label NirtoGroup
        labelNitroGroup(&rwmol);

        //Check for an already charge molecule (e.g. due to N lone pair bonding), or a molecule with split charge (in which case, assign charge there)
        boost::tuple<int, int, int> pidx_nidx_ridx(-1, -1, -1);
        std::pair<int, int> qidx_ridx(-1, -1);
        boost::tuple<bool, bool, bool> qfound_oktogo_switchq = findAlreadyChargedOrSplitCharge(pidx_nidx_ridx, rwmol,
                                                                                               charge_frag,
                                                                                               radical_frag,
                                                                                               is_negative);
        if (boost::get<0>(qfound_oktogo_switchq) && !boost::get<1>(qfound_oktogo_switchq))
            continue;
        if (!boost::get<0>(qfound_oktogo_switchq) || boost::get<2>(qfound_oktogo_switchq)) {

            //Assign the charge (and radical) location
            if (boost::get<2>(qfound_oktogo_switchq))
                qidx_ridx = findChargeLocation(rwmol, 1 - charge_frag, radical_frag, is_negative);
            else
                qidx_ridx = findChargeLocation(rwmol, charge_frag, radical_frag, is_negative);
            if (qidx_ridx.first < 0)
                continue;                   //If we can't find a charge location, don't include this one.
            if (is_radical && qidx_ridx.second < 0)
                continue; //If we can't find a radical location (if needed), don't include this one.
            assignChargeAndRadical(rwmol, qidx_ridx.first, qidx_ridx.second, is_negative);
        }

        //Separate the ion and nl mols and add the child node
        recordOrigAtomIdxs(rwmol);
        std::vector<romol_ptr_t> mols = RDKit::MolOps::getMolFrags(rwmol, false);


        if(brk.isRingBreak()){
            romol_ptr_t child_ion, child_nl;
            // TODO: NOT the smartest way to do this, we need better way to handle ring break and multi frags
            for(const auto & mol : mols)
                // if there is bond break on the ring, and it come with root
                if (nullptr != getLabeledAtom(mol, "Root"))
                     child_ion = mol;

            // make a copy of ion/nl
            child_nl = boost::make_shared<RDKit::ROMol>(RDKit::ROMol(*child_ion));

            //Record some of the properties of the break in the neutral loss
            //e.g. ring break? aromaticity etc.
            labelBreakPropertiesInNL(child_nl, ion, brk);

            //Add the child node
            std::vector<int> child_e_loc;
            // this should be case like production ion
            createChildIonElectronLocRecord(child_e_loc, child_ion);

            // set other root to root
            RDKit::ROMol::AtomIterator ai;
            // since nl and ion are the same mol ( different copy)
            // we need make sure nl has different root
            for (ai = child_nl.get()->beginAtoms(); ai != child_nl.get()->endAtoms(); ++ai) {
                int is_root, is_other_root;
                (*ai)->getProp("Root", is_root);
                (*ai)->getProp("OtherRoot", is_other_root);
                if(is_root)
                    (*ai)->setProp("Root", 0);
                else if (is_other_root) {
                    (*ai)->setProp("Root", 1);
                    (*ai)->setProp("OtherRoot", 0);
                }
            }

            child_ion->setProp("HadRingBreak", 1);
            children.emplace_back(child_ion, child_nl, allocated_e[charge_frag], depth + 1, fh, child_e_loc, true);
            number_child_added++;
        }
        else if (mols.size() == 2) {
            int mol0_q = RDKit::MolOps::getFormalCharge(*mols[0].get());
            int ion_idx = (mol0_q == 0);

            //Record some of the properties of the break in the neutral loss
            //e.g. ring break? aromaticity etc.
            romol_ptr_t child_ion = mols[ion_idx];
            romol_ptr_t child_nl = mols[1 - ion_idx];

            labelBreakPropertiesInNL(child_nl, ion, brk);

            //Add the child node
            if (!brk.isCycliaztion()){
                std::vector<int> child_e_loc;
                createChildIonElectronLocRecord(child_e_loc, child_ion);
                child_ion->setProp("HadRingBreak", 0);
                //std::cout << "[DEBUG][Child Ion]" << RDKit::MolToSmiles( *child_ion ) << std::endl;
                children.emplace_back(child_ion, child_nl, allocated_e[charge_frag], depth + 1, fh, child_e_loc, false);
                number_child_added++;
                /*
                for (auto ai = child_ion->beginAtoms(); ai != child_ion->endAtoms(); ++ai) {
                    int is_current = 0;
                    (*ai)->getProp("Root", is_current);
                    if (is_current){
                        std::cerr << "Root " << (*ai)->getIdx() << std::endl;
                    }
                }*/
            }
            else{
                // in case of cyclizaztion
                // this is special case of second stage of ring breakeage
                std::vector<int> child_e_loc;
                
                // Find one end of ring  and current root
                RDKit::RWMol rw_child_ion = RDKit::RWMol(*child_ion);
                //std::copy(rw_child_ion, child_ion)
                //(*rw_child_ion) = *child_ion;
                RDKit::ROMol::AtomIterator ring_root_ai;
                RDKit::ROMol::AtomIterator current_root_ai;


                for (auto ai = rw_child_ion.beginAtoms(); ai != rw_child_ion.endAtoms(); ++ai) {
                    int is_ring_root = 0;

                    (*ai)->getProp("CurrentRingBreakRoot", is_ring_root);
                    if (is_ring_root){
                        (*ai)->setProp("CurrentRingBreakRoot", 0);
                        ring_root_ai = ai;
                    }
                    int is_current = 0;
                    (*ai)->getProp("Root", is_current);
                    if (is_current){
                        current_root_ai = ai;
                    }
                }

                // do this only if we can at least have a 3 member ring
                auto ring_root_atom_idx = (*ring_root_ai)->getIdx();
                auto current_root_atom_idx = (*current_root_ai)->getIdx();

                double *distance_mat = RDKit::MolOps::getDistanceMat(rw_child_ion);
                auto num_h_ring_root = (*ring_root_ai)->getNumExplicitHs();
                auto num_h_current_root = (*current_root_ai)->getNumExplicitHs();
                if(nullptr == rw_child_ion.getBondBetweenAtoms(ring_root_atom_idx, current_root_atom_idx)
                    && (ring_root_atom_idx != current_root_atom_idx)
                    && (num_h_ring_root > 1)
                    && (num_h_current_root > 1)
                    && distance_mat[ring_root_atom_idx * rw_child_ion.getNumAtoms() + current_root_atom_idx] > 4){
                    
                    // add a single bond between atom
                    rw_child_ion.addBond(*ring_root_ai, *current_root_ai, RDKit::Bond::BondType::SINGLE);
                    // remove H from each atom
                    (*ring_root_ai)->setNumExplicitHs(num_h_ring_root - 1);
                    (*current_root_ai)->setNumExplicitHs(num_h_current_root - 1);

                    // fill some labels
                    rw_child_ion.setProp("HadRingBreak", 0);
                    auto bond = rw_child_ion.getBondBetweenAtoms(ring_root_atom_idx, current_root_atom_idx);
                    bond->setProp("OnTheRing", 0);
                    this->fh->addLabels(&rw_child_ion);
                    (*current_root_ai)->setProp("Root", 1);

                    // sanitize the modified mol
                    try {
                        RDKit::MolOps::sanitizeMol(rw_child_ion);
                    } catch (RDKit::MolSanitizeException &e) {
                    std::cout << "Could not sanitize " << std::endl;
                        throw e;
                    }

                    // create child ion ptr
                    romol_ptr_t cyclizated_child_ion = boost::make_shared<RDKit::ROMol>(RDKit::ROMol(rw_child_ion));
                    createChildIonElectronLocRecord(child_e_loc, cyclizated_child_ion);
                    auto next_node = FragmentTreeNode(cyclizated_child_ion, child_nl, allocated_e[charge_frag], depth + 1, fh, child_e_loc, false);
                    next_node.setCyclization(true);
                    children.push_back(next_node);
                    number_child_added++;
                }
            }
            
        } else if (mols.size() > 2) {

            //Collect the NL and ion parts (which may be multiple fragments each)
            romol_ptr_t acc_mols[2];
            bool set_flags[2] = {false, false};
            for (int mol_idx = 0; mol_idx < mols.size(); mol_idx++) {
                int q = RDKit::MolOps::getFormalCharge(*mols[mol_idx].get());
                mols[mol_idx]->getAtomWithIdx(0)->getProp("FragIdx", fragidx);
                if (set_flags[fragidx]) acc_mols[fragidx].reset(RDKit::combineMols(*acc_mols[fragidx], *mols[mol_idx]));
                else {
                    set_flags[fragidx] = true;
                    acc_mols[fragidx] = mols[mol_idx];
                }
            }
            romol_ptr_t child_ion = acc_mols[charge_frag];
            romol_ptr_t child_nl = acc_mols[1 - charge_frag];
            labelBreakPropertiesInNL(child_nl, ion, brk);
            std::vector<int> child_e_loc;
            createChildIonElectronLocRecord(child_e_loc, child_ion);
            child_ion->setProp("HadRingBreak", 0);
            children.push_back(
                    FragmentTreeNode(child_ion, child_nl, allocated_e[charge_frag], depth + 1, fh, child_e_loc, false));
            number_child_added++;
        }

        //Undo the charge (and radical) assignment
        if (!boost::get<0>(qfound_oktogo_switchq) || boost::get<2>(qfound_oktogo_switchq))
            undoChargeAndRadical(rwmol, qidx_ridx.first, qidx_ridx.second, is_negative);
        else //(Split charge will still require undo)
            undoAlreadyChargedOrSplitCharge(rwmol, pidx_nidx_ridx);

    }

    //For Hydrogen loss only, remove the added hydrogens (should be just the last atom, but doesn't assume...)
    if (brk.getBondIdx() == -1 && !brk.isRingBreak()) {
        for (int i = (int) rwmol.getNumAtoms() - 1; i >= 0; i--) {
            RDKit::Atom *atom = rwmol.getAtomWithIdx(i);
            if (atom->getSymbol() == "H"){
                rwmol.removeAtom(atom);
                number_child_added++;
            }
        }
    }
    return number_child_added;
}


std::pair<int, int>
FragmentTreeNode::findChargeLocation(RDKit::RWMol &rwmol, int charge_side, int radical_side, bool is_negative) {

    std::pair<int, int> qidx_ridx(-1, -1);

    //Find a non-ring Nitrogen, Sulfur, Oxygen, Carbon, or a ring N,S,O,C (preferenced in that order)
    qidx_ridx.first = findAtomChargeLocationNSOC(rwmol, charge_side, is_negative);
    if (qidx_ridx.first < 0) return qidx_ridx;

    //Radical locations
    if (radical_side < 0) return qidx_ridx;
    if (radical_side == charge_side) {

        //For non-C charge locations, we will remove one electron from that atom to create the charged radical
        if (rwmol.getAtomWithIdx(qidx_ridx.first)->getSymbol() != "C") {
            qidx_ridx.second = qidx_ridx.first;
            return qidx_ridx;
        }

        //Otherwise we need to find a multiple bond to remove an electron from
        //to leave a charge on one side and a radical on the other
        RDKit::ROMol::BondIterator bi;
        for (bi = rwmol.beginBonds(); bi != rwmol.endBonds(); ++bi) {
            //(Note: We assume here that any broken bonds have been removed beforehand so we don't check for broken-ness).
            int fragidx;
            (*bi)->getBeginAtom()->getProp("FragIdx", fragidx);
            if (fragidx != charge_side) continue;
            if ((*bi)->getBondTypeAsDouble() > 1.5
                && (*bi)->getBeginAtom()->getSymbol() == "C"    //Must be between C atoms
                && (*bi)->getEndAtom()->getSymbol() == "C") {
                qidx_ridx.first = (int)(*bi)->getBeginAtomIdx();
                qidx_ridx.second = (int)(*bi)->getEndAtomIdx();
                return qidx_ridx;
            }
        }

        //Otherwise pull the electron from a sigma bond with hydrogen
        qidx_ridx.second = qidx_ridx.first;
        return qidx_ridx;

    } else {
        //Allocate the radical somewhere on the neutral loss (anywhere with a H to remove)
        for (int i = 0; i < rwmol.getNumAtoms(); i++) {
            RDKit::Atom *atom = rwmol.getAtomWithIdx(i);
            int fragidx;
            atom->getProp("FragIdx", fragidx);
            if (fragidx != radical_side)
                continue;
            if (atom->getIsAromatic())
                continue;    //Don't allow on aromatic atom
            if (atom->getTotalNumHs() > 0) {
                qidx_ridx.second = i;
                return qidx_ridx;
            }
        }
    }

    return qidx_ridx;

}

boost::tuple<bool, bool, bool>
FragmentTreeNode::findAlreadyChargedOrSplitCharge(boost::tuple<int, int, int> &out_pidx_nidx_ridx, RDKit::RWMol &rwmol,
                                                  int charge_side, int radical_side, bool is_negative) {

    boost::tuple<bool, bool, bool> qfound_oktogo_switchq(false, false, false);
    boost::get<0>(out_pidx_nidx_ridx) = -1;
    boost::get<1>(out_pidx_nidx_ridx) = -1;
    boost::get<2>(out_pidx_nidx_ridx) = -1;

    //Disallow molecules with 2+ total charge -> can otherwise occur if lone pair and ionic occur together.
    // std::cout <<"[DEBUG][findAlreadyChargedOrSplitCharge]" <<RDKit::MolOps::getFormalCharge(rwmol) << std::endl;
    if (RDKit::MolOps::getFormalCharge(rwmol) > 1) {
        boost::get<0>(qfound_oktogo_switchq) = true;
        boost::get<1>(qfound_oktogo_switchq) = false;
        return qfound_oktogo_switchq;
    }

    //Locate any charges and radicals on the molecule
    int frag_total_qs[2] = {0, 0};
    std::vector<int> neg_idxs;
    int rad_idx = -1;
    RDKit::ROMol::AtomIterator ai;
    for (ai = rwmol.beginAtoms(); ai != rwmol.endAtoms(); ++ai) {

        int on_nitro_group;
        (*ai)->getProp("NitroGroup", on_nitro_group);
        if(on_nitro_group)
            continue;

        int fragidx;
        (*ai)->getProp("FragIdx", fragidx);

        int q = (*ai)->getFormalCharge();

        frag_total_qs[fragidx] += q;
        if (q < 0) neg_idxs.push_back((*ai)->getIdx());
        if ((*ai)->getNumRadicalElectrons() == 1)
            rad_idx = (*ai)->getIdx();    //Note: only an assigned rad idx is added to out_pidx_nidx_ridx, this one is existing.
    }

    //std::cout <<"[DEBUG][findAlreadyChargedOrSplitCharge][charge_side]" << frag_total_qs[charge_side] << "[other_side]" << frag_total_qs[1 - charge_side] << std::endl;


    //No charges found (or existing charges balance)
    if (frag_total_qs[charge_side] == 0 && frag_total_qs[1 - charge_side] == 0)
        return qfound_oktogo_switchq;
    boost::get<0>(qfound_oktogo_switchq) = true;

    //Positive ESI or EI: Charges balance correctly, just need to check radicals
    if (!is_negative && frag_total_qs[charge_side] == 1 && frag_total_qs[1 - charge_side] == 0) {
        if (radical_side < 0 && rad_idx == -1)
            boost::get<1>(qfound_oktogo_switchq) = true;  //No radical required or found
        else if (radical_side >= 0 && rad_idx >= 0) {
            int rfragidx;
            rwmol.getAtomWithIdx(rad_idx)->getProp("FragIdx", rfragidx);
            if (rfragidx == radical_side) boost::get<1>(qfound_oktogo_switchq) = true;
        } else if (radical_side >= 0) {    //Still need to add a radical somewhere.
            for (int i = 0; i < rwmol.getNumAtoms(); i++) {
                RDKit::Atom *atom = rwmol.getAtomWithIdx(i);
                int fragidx;
                atom->getProp("FragIdx", fragidx);
                if (fragidx != radical_side)continue;
                if (atom->getFormalCharge() != 0) continue;
                if (atom->getIsAromatic()) continue;
                if (atom->getTotalNumHs() > 0) {
                    alterNumHs(atom, -1);
                    atom->setNumRadicalElectrons(1);
                    atom->calcExplicitValence();
                    boost::get<1>(qfound_oktogo_switchq) = true;
                    boost::get<2>(out_pidx_nidx_ridx) = i;    //Assigned rad_idx
                    break;
                }
            }
        }
        return qfound_oktogo_switchq;
    }

    //Negative ESI and already charged
    if (is_negative && frag_total_qs[charge_side] == -1 && frag_total_qs[1 - charge_side] == 0) {
        boost::get<1>(qfound_oktogo_switchq) = true;
        return qfound_oktogo_switchq;
    }

    //Split Charge (overall neutral molecule)
    if (!is_negative && frag_total_qs[charge_side] == 1 && frag_total_qs[1 - charge_side] == -1) {

        //Find a non-ionic negative idx on the neutral loss to add a charge/radical to
        std::vector<int>::iterator it = neg_idxs.begin();
        for (; it != neg_idxs.end(); ++it) {
            RDKit::Atom *neg_atom = rwmol.getAtomWithIdx(*it);
            int nfragidx;
            neg_atom->getProp("FragIdx", nfragidx);
            int nionic_q;
            neg_atom->getProp("IonicFragmentCharge", nionic_q);
            if (nfragidx == (1 - charge_side) && nionic_q == 0) {
                neg_atom->setFormalCharge(0);
                if (radical_side < 0)
                    alterNumHs(neg_atom, +1);
                else
                    neg_atom->setNumRadicalElectrons(1);
                neg_atom->calcExplicitValence();
                RDKit::MolOps::sanitizeMol(rwmol);
                RDKit::MolOps::Kekulize(rwmol);
                boost::get<1>(out_pidx_nidx_ridx) = *it;
                boost::get<1>(qfound_oktogo_switchq) = true;
            }
        }

        //If that didn't work - prepare to try adding the charge on the neutral loss side instead of the ion
        if (!boost::get<1>(qfound_oktogo_switchq)) {
            boost::get<1>(qfound_oktogo_switchq) = true;
            boost::get<2>(qfound_oktogo_switchq) = true;
        }
    }

    return qfound_oktogo_switchq;
}

void
FragmentTreeNode::undoAlreadyChargedOrSplitCharge(RDKit::RWMol &rwmol, boost::tuple<int, int, int> &pidx_nidx_ridx) {

    //Positive Charge only (check if radical was added - and if so, remove)
    if (boost::get<2>(pidx_nidx_ridx) >= 0) {
        RDKit::Atom *rad_atom = rwmol.getAtomWithIdx(boost::get<2>(pidx_nidx_ridx));
        rad_atom->setNumRadicalElectrons(0);
        alterNumHs(rad_atom, +1);
    }

    //Undo Split Charge
    if (boost::get<1>(pidx_nidx_ridx) >= 0) {
        RDKit::Atom *neg_atom = rwmol.getAtomWithIdx(boost::get<1>(pidx_nidx_ridx));
        neg_atom->setFormalCharge(-1);
        if (neg_atom->getNumRadicalElectrons() > 0)
            neg_atom->setNumRadicalElectrons(0);
        else
            alterNumHs(neg_atom, -1);
        neg_atom->calcExplicitValence();
        RDKit::MolOps::sanitizeMol(rwmol);
    }
}

int FragmentTreeNode::findAtomChargeLocationNSOC(RDKit::RWMol &rwmol, int charge_side, bool is_negative) {

    int output = -1;

    //Search for possible atom locations
    int Nidx = -1, Pidx = -1, Sidx = -1, Oidx = -1, Hidx = -1, Cidx = -1;
    int NidxR = -1, PidxR = -1, SidxR = -1, OidxR = -1, CidxR = -1;
    for (unsigned int i = 0; i < rwmol.getNumAtoms(); i++) {
        RDKit::Atom *atom = rwmol.getAtomWithIdx(i);

        int fragidx;
        atom->getProp("FragIdx", fragidx);
        if (fragidx != charge_side) continue;
        if (is_negative && atom->getTotalNumHs() == 0) continue;
        //If it's already charged (due to split charge), don't use it again.
        if (atom->getFormalCharge() != 0)
            continue;
        //If it's nitro group don't torch it
        int on_nitro_group;
        atom->getProp("NitroGroup", on_nitro_group);
        if (on_nitro_group > 0)
            continue;

        unsigned int numrings;
        atom->getProp("NumUnbrokenRings", numrings);
        if (numrings > 0) {
            if (atom->getIsAromatic()) continue;
            if (atom->getSymbol() == "N" && NidxR < 0) NidxR = i;
            else if (atom->getSymbol() == "P" && PidxR < 0) PidxR = i;
            else if (atom->getSymbol() == "S" && SidxR < 0) SidxR = i;
            else if (atom->getSymbol() == "O" && OidxR < 0) OidxR = i;
            else if (atom->getSymbol() == "C" && CidxR < 0) CidxR = i;
        } else {
            if (atom->getSymbol() == "N" && Nidx < 0) Nidx = i;
            else if (atom->getSymbol() == "P" && Pidx < 0) Pidx = i;
            else if (atom->getSymbol() == "S" && Sidx < 0) Sidx = i;
            else if (atom->getSymbol() == "O" && Oidx < 0) Oidx = i;
            else if (Hidx < 0 && (atom->getSymbol() == "Cl" || atom->getSymbol() == "I" ||
                                  atom->getSymbol() == "Br" || atom->getSymbol() == "F"))
                Hidx = i;
            else if (atom->getSymbol() == "C" && Cidx < 0) Cidx = i;
        }
    }

    //Decide on the location
    if (Nidx >= 0) output = Nidx;         //Non-Ring Nitrogen
    else if (Pidx >= 0) output = Pidx;  //Non-Ring Phosphorus
    else if (Sidx >= 0) output = Sidx;  //Non-Ring Sulfur
    else if (Oidx >= 0) output = Oidx;  //Non-Ring Oxygen
    else if (Hidx >= 0) output = Hidx;  //Non-Ring Halogen
    else if (Cidx >= 0) output = Cidx;  //Non-Ring Carbon
    else if (NidxR >= 0) output = NidxR; //Non-aromatic ring Nitrogen
    else if (PidxR >= 0) output = PidxR; //Non-aromatic ring Phosphorus
    else if (SidxR >= 0) output = SidxR; //Non-aromatic ring Sulfur
    else if (OidxR >= 0) output = OidxR; //Non-aromatic ring Oxygen
    else if (CidxR >= 0) output = CidxR; //Non-aromatic ring Carbon

    return output;

}

void FragmentTreeNode::assignChargeAndRadical(RDKit::RWMol &rwmol, int charge_idx, int radical_idx, bool is_negative) {

    RDKit::Atom *atom = rwmol.getAtomWithIdx(charge_idx);
    // This is important, CC[CH3+] and CC[CH+] has the same radical electrons and formal charges,
    // set H for charged atom  to avoid this problem
    alterNumHs(atom,0);
    if (is_negative) {
        atom->setFormalCharge(-1);
        alterNumHs(atom, -1); //Even-[H+] -> Even-[H+] + NL
    } else {
        atom->setFormalCharge(1);
        if (radical_idx < 0)
            alterNumHs(atom, +1); //Even+[H+] -> Even+[H+] + NL
        else {
            RDKit::Atom *rad_atom = rwmol.getAtomWithIdx(radical_idx);
            rad_atom->setNumRadicalElectrons(1);
            if (radical_idx != charge_idx) {    //Else Odd+. -> Odd+. (lone pair or C.H) + NL
                int rad_fragidx;
                rad_atom->getProp("FragIdx", rad_fragidx);
                int charge_fragidx;
                atom->getProp("FragIdx", charge_fragidx);
                if (rad_fragidx != charge_fragidx) { //Odd+. -> Even+[H+] + NL-[H.]
                    alterNumHs(rad_atom, -1);
                    alterNumHs(atom, +1);
                } else {    //Odd+. -> Odd+. (multiple bond) + NL
                    RDKit::Bond *mult_bond = rwmol.getBondBetweenAtoms(radical_idx, charge_idx);
                    mult_bond->setBondType(RDKit::Bond::BondType((int) (mult_bond->getBondTypeAsDouble() - 1.0)));
                    alterNumHs(atom, 0);    //Leep num Hs the same but make then explicit
                }
            }
            rad_atom->calcExplicitValence();
        }
    }
    atom->calcExplicitValence();
    RDKit::MolOps::sanitizeMol(rwmol);
    RDKit::MolOps::Kekulize(rwmol);

}

void FragmentTreeNode::undoChargeAndRadical(RDKit::RWMol &rwmol, int charge_idx, int radical_idx, bool is_negative) {

    RDKit::Atom *atom = rwmol.getAtomWithIdx(charge_idx);
    atom->setFormalCharge(0);
    if (is_negative) alterNumHs(atom, +1); //Even-[H+] -> Even-[H+] + NL
    else {
        if (radical_idx < 0) alterNumHs(atom, -1); //Even+[H+] -> Even+[H+] + NL
        else {
            RDKit::Atom *rad_atom = rwmol.getAtomWithIdx(radical_idx);
            rad_atom->setNumRadicalElectrons(0);
            if (radical_idx != charge_idx) {    //Else Odd+. -> Odd+. (lone pair) + NL
                int rad_fragidx;
                rad_atom->getProp("FragIdx", rad_fragidx);
                int charge_fragidx;
                atom->getProp("FragIdx", charge_fragidx);
                if (rad_fragidx != charge_fragidx) { //Odd+. -> Even+[H+] + NL-[H.]
                    alterNumHs(rad_atom, +1);
                    alterNumHs(atom, -1);
                } else {    //Odd+. -> Odd+. (multiple bond) + NL
                    RDKit::Bond *mult_bond = rwmol.getBondBetweenAtoms(radical_idx, charge_idx);
                    mult_bond->setBondType(RDKit::Bond::BondType((int) (mult_bond->getBondTypeAsDouble() + 1.0)));
                }
            }
            rad_atom->calcExplicitValence();
        }
    }
    atom->calcExplicitValence();
}

void FragmentTreeNode::labelBreakPropertiesInNL(romol_ptr_t &current_nl, romol_ptr_t &parent_ion, Break &brk) {

    //Ring Properties
    current_nl.get()->setProp("IsRingBreak", brk.isRingBreak());
    int is_arom = 0, is_dbl_arom = 0;
    if (brk.getBondIdx() != -1) {
        RDKit::Bond *bond = parent_ion->getBondWithIdx(brk.getBondIdx());
        bond->getProp("InAromaticRing", is_arom);
        bond->getProp("InDblAromaticRing", is_dbl_arom);
    }
    current_nl.get()->setProp("IsAromaticRingBreak", is_arom);
    current_nl.get()->setProp("IsAromaticDblRingBreak", is_dbl_arom);

    //Broken Bond Type Properties
    if (fh->getExecFlag(3)) {

        if (brk.isIonicBreak()) current_nl.get()->setProp("BrokenOrigBondType", 6);
        else if (brk.isHydrogenOnlyBreak()) current_nl.get()->setProp("BrokenOrigBondType", 7);
        else {
            RDKit::Bond *brokenbond = parent_ion.get()->getBondWithIdx(brk.getBondIdx());
            int bondtype;
            brokenbond->getProp("OrigBondType", bondtype);
            current_nl.get()->setProp("BrokenOrigBondType", bondtype);
        }
    }

}

void FragmentTreeNode::generateBreaks(std::vector<Break> &breaks, bool include_H_only_loss, bool include_cyclization) {

    int num_ionic = countNumIonicFragments(ion.get());
    RDKit::PeriodicTable *pt = RDKit::PeriodicTable::getTable();

    //Populate the Ring Info for the ion and set the NumUnbrokenRings and OrigValence properties
    RDKit::MolOps::findSSSR(*ion.get());
    RDKit::RingInfo *rinfo = ion.get()->getRingInfo();
    RDKit::ROMol::AtomIterator ai;
    //std::cout << "[DEBUG][generateBreaks]" << RDKit::MolToSmiles( *ion.get() ) << std::endl;
    labelNitroGroup(ion.get());
    for (ai = ion.get()->beginAtoms(); ai != ion.get()->endAtoms(); ++ai) {
        (*ai)->setProp("NumUnbrokenRings", rinfo->numAtomRings((*ai)->getIdx()));

        //Fetch or compute the valence of the atom in the input molecule (we disallow valence changes for now)
        auto orig_val = getValence(*ai);
        (*ai)->setProp("OrigValence", orig_val);
        (*ai)->setProp("Root", 0);
        (*ai)->setProp("OtherRoot", 0);

        //Create breaks for any implied ionic bonds (-1 bond_idx, and ring_idx overloaded with the atom idx)
        int ionic_frag_q;
        (*ai)->getProp("IonicFragmentCharge", ionic_frag_q);
        if (ionic_frag_q != 0 &&
            num_ionic != ion.get()->getNumAtoms()) //(must have at least one non-ionic atom to break further)
            breaks.push_back(Break((*ai)->getIdx(), true, false, -1, computeNumIonicAlloc(num_ionic - 1), false));
    }

    // if previous break is a ring break
    // we only want to break on the rest of ring bonds
    int had_ring_break;
    ion.get()->getProp("HadRingBreak", had_ring_break);

    //Generate Non-Ring Breaks
    //and count how many bonds are ring bond
    // how many bonds are attached to ring

    int ring_bonds_count = 0;
    for (unsigned int bidx = 0; bidx < ion.get()->getNumBonds(); bidx++) {

        RDKit::Bond *bond = ion.get()->getBondWithIdx(bidx);

        bond->setProp("Broken", 0);
        bond->setProp("NumUnbrokenRings", rinfo->numBondRings(bidx));

        int was_on_the_ring = 0;
        if(had_ring_break){
            bond->getProp("OnTheRing", was_on_the_ring);
            // if bond was on the ring and now is not
            // it is the bond on the half broke ring
            if (rinfo->numBondRings(bidx) == 0 && was_on_the_ring)
                bond->setProp("OnTheRing", 0);
        }

        // if this is a node right after ring break
        if(had_ring_break && !was_on_the_ring)
            continue;

        if (rinfo->numBondRings(bidx) == 0)
            breaks.push_back(Break(bidx, false, false, -1, computeNumIonicAlloc(num_ionic), false));
            if (was_on_the_ring && include_cyclization)
                // add a cyclization break
                breaks.push_back(Break(bidx, false, false, -1, computeNumIonicAlloc(num_ionic), true));
        else
            ring_bonds_count ++;
    }

    // Ring Breaks
    // Find Ring Groups
    // idea is that, a group of rings has AROMATIC bonds are not likely to break
    auto bond_rings = rinfo->bondRings();
    auto bond_ring_it = bond_rings.begin();

    // Complete ring breakss
    if (had_ring_break == 0) {
        auto brings = rinfo->bondRings();
        auto bit = brings.begin();
        for (int ring_idx = 0; bit != brings.end(); ++bit, ring_idx++) {
            //Only include rings with size less than MAX_BREAKABLE_RING_SIZE
            //(larger rings can exist, but will not break since it blows out the computation)
            if (bit->size() > MAX_BREAKABLE_RING_SIZE)
                continue;

            //bond within the ring, that don't belong to any other ring
            for (auto it = bit->begin(); it != bit->end(); ++it) {

                if (rinfo->numBondRings(*it) != 1)
                    continue;
                breaks.push_back(Break(*it, false, true, ring_idx, computeNumIonicAlloc(num_ionic), false));
            }
        }
    }

    //Hydrogen only breaks (-1 bond_idx, and -1 ring_idx)
    if (include_H_only_loss)
        breaks.push_back(Break());
}

void FragmentTreeNode::applyBreak(Break &brk, int ionic_allocation_idx) {

    //Initialise fragment idxs
    RDKit::ROMol::AtomIterator ai;
    for (ai = ion.get()->beginAtoms(); ai != ion.get()->endAtoms(); ++ai)
        (*ai)->setProp("FragIdx", 0);

    //Label the broken bond, root atoms and fragment indexes
    if (brk.isHydrogenOnlyBreak()) {
        //Hydrogen Only Break - No explicit bond to break, set arbitrary root atom (pick a C if there is one)
        int root_idx = 0;
        for (ai = ion.get()->beginAtoms(); ai != ion.get()->endAtoms(); ++ai)
            if ((*ai)->getSymbol() == "C") {
                root_idx = (*ai)->getIdx();
                break;
            }
        ion.get()->getAtomWithIdx(root_idx)->setProp("Root", 1);
    } else if (brk.isIonicBreak()) {
        //Implied Ionic Break - No explicit bond to break, set root atoms
        RDKit::Atom *ionic_atom = ion.get()->getAtomWithIdx(brk.getIonicIdx());
        ionic_atom->setProp("Root", 1);
        ionic_atom->setProp("FragIdx", 1);
        int ionic_q;
        ionic_atom->getProp("IonicFragmentCharge", ionic_q);
        int root_idx = -1;    //Pick a root atom on the other fragment
        for (ai = ion.get()->beginAtoms(); ai != ion.get()->endAtoms(); ++ai) {
            int a_ionic_q;
            (*ai)->getProp("IonicFragmentCharge", a_ionic_q);
            if (a_ionic_q != 0.0) continue;    //Don't pick another ionic fragment
            if ((*ai)->getFormalCharge() == -ionic_q) {
                root_idx = (*ai)->getIdx();
                break;
            }
            if (root_idx < 0 && (*ai)->getIdx() != brk.getIonicIdx()) root_idx = (*ai)->getIdx();
        }
        ion.get()->getAtomWithIdx(root_idx)->setProp("Root", 1);
    } else { //Standard Bond Break or Ring Break
        RDKit::Bond *broken_bond = ion.get()->getBondWithIdx(brk.getBondIdx());
        broken_bond->setProp("Broken", 1);
        broken_bond->getBeginAtom()->setProp("Root", 1);
        broken_bond->getEndAtom()->setProp("Root", 1);

        // only label None Ring Break
        // if it is ring break, we only have one item
        if(!brk.isRingBreak())
            allocatedCtdToFragment(ion.get(), broken_bond->getBeginAtom());
        else{
            // only used for ring break
            broken_bond->getEndAtom()->setProp("Root", 0);
            broken_bond->getEndAtom()->setProp("OtherRoot", 1);
            // keep track of CurrentRingBreak
            broken_bond->getEndAtom()->setProp("CurrentRingBreakRoot", 1);
            broken_bond->getBeginAtom()->setProp("CurrentRingBreakRoot", 1);
        }
    }

    //Assign fragment indexes for any (other) ionic fragments (which are otherwise always FragIdx=0)
    int ionic_idx = ionic_allocation_idx;
    for (ai = ion.get()->beginAtoms(); ai != ion.get()->endAtoms() && ionic_idx > 0; ++ai) {
        int ionic_q;
        (*ai)->getProp("IonicFragmentCharge", ionic_q);
        if (ionic_q != 0 && (!brk.isIonicBreak() || (*ai)->getIdx() != brk.getIonicIdx())) {
            if (ionic_idx & 0x1)
                (*ai)->setProp("FragIdx", 1);
            ionic_idx = ionic_idx >> 1;
        }
    }
}

void FragmentTreeNode::undoBreak(Break &brk, int ionic_allocation_idx) {

    //Label the broken bond and root atoms
    if (brk.isHydrogenOnlyBreak()) {
        int root_idx = 0;
        RDKit::ROMol::AtomIterator ai;
        for (ai = ion.get()->beginAtoms(); ai != ion.get()->endAtoms(); ++ai)
            if ((*ai)->getSymbol() == "C") {
                root_idx = (*ai)->getIdx();
                break;
            }
        ion.get()->getAtomWithIdx(root_idx)->setProp("Root", 0);
    } else if (brk.isIonicBreak()) {

        //Label the ionic atom
        RDKit::Atom *ionic_atom = ion.get()->getAtomWithIdx(brk.getIonicIdx());
        ionic_atom->setProp("Root", 0);
        ionic_atom->setProp("FragIdx", 0);
        int ionic_q = ionic_atom->getFormalCharge();

        //Pick a root atom on the other fragment (ideally one of opposite charge to the ionic atom, else any)
        int root_idx = -1;
        RDKit::ROMol::AtomIterator ai;
        for (ai = ion.get()->beginAtoms(); ai != ion.get()->endAtoms(); ++ai) {
            if ((*ai)->getFormalCharge() == -ionic_q) {
                root_idx = (*ai)->getIdx();
                break;
            }
            if (root_idx < 0 && (*ai)->getIdx() != brk.getIonicIdx()) root_idx = (*ai)->getIdx();
        }
        ion.get()->getAtomWithIdx(root_idx)->setProp("Root", 0);
    } else {
        RDKit::Bond *broken_bond = ion.get()->getBondWithIdx(brk.getBondIdx());
        broken_bond->setProp("Broken", 0);
        broken_bond->getBeginAtom()->setProp("Root", 0);
        broken_bond->getEndAtom()->setProp("Root", 0);

        if (brk.isRingBreak()){
            broken_bond->getEndAtom()->setProp("OtherRoot", 0);
            broken_bond->getEndAtom()->setProp("CurrentRingBreakRoot", 0);
            broken_bond->getBeginAtom()->setProp("CurrentRingBreakRoot", 0);
        }

    }

    //Un-assign fragment indexes for any ionic fragments (which are otherwise always FragIdx=0)
    int ionic_idx = ionic_allocation_idx;
    RDKit::ROMol::AtomIterator ai;
    for (ai = ion.get()->beginAtoms(); ai != ion.get()->endAtoms() && ionic_idx > 0; ++ai) {
        int ionic_q;
        (*ai)->getProp("IonicFragmentCharge", ionic_q);
        if (ionic_q != 0 && (!brk.isIonicBreak() || (*ai)->getIdx() != brk.getIonicIdx())) {
            if (ionic_idx & 0x1) (*ai)->setProp("FragIdx", 0);
            ionic_idx = ionic_idx >> 1;
        }
    }

    //Increment the NumUnbrokenRings setting for atoms and bonds in a broken ring
    if (brk.isRingBreak()) {
        int ringidx = brk.getRingIdx();
        RDKit::RingInfo *rinfo = ion.get()->getRingInfo();
        RDKit::RingInfo::INT_VECT::iterator it;

        RDKit::RingInfo::VECT_INT_VECT arings = rinfo->atomRings();
        for (it = arings[ringidx].begin(); it != arings[ringidx].end(); ++it) {
            unsigned int numrings;
            RDKit::Atom *atom = ion.get()->getAtomWithIdx(*it);
            atom->getProp("NumUnbrokenRings", numrings);
            atom->setProp("NumUnbrokenRings", numrings + 1);
        }

        RDKit::RingInfo::VECT_INT_VECT brings = rinfo->bondRings();
        for (it = brings[ringidx].begin(); it != brings[ringidx].end(); ++it) {
            unsigned int numrings;
            RDKit::Bond *bond = ion.get()->getBondWithIdx(*it);
            bond->getProp("NumUnbrokenRings", numrings);
            bond->setProp("NumUnbrokenRings", numrings + 1);
        }
    }
}


void FragmentTreeNode::allocatedCtdToFragment(RDKit::ROMol *romol, RDKit::Atom *atom) {

    // set fragidx to 1 until we meet the broken bone
    // this works if there is only two fragments since all fragidx already set to 1
    int broken, fragidx;
    atom->setProp("FragIdx", 1);

    RDKit::ROMol::ADJ_ITER_PAIR itp = romol->getAtomNeighbors(atom);
    for (; itp.first != itp.second; ++itp.first) {
        RDKit::Atom *nbr_atom = romol->getAtomWithIdx(*itp.first);
        nbr_atom->getProp("FragIdx", fragidx);
        RDKit::Bond *bond = romol->getBondBetweenAtoms(atom->getIdx(), nbr_atom->getIdx());
        bond->getProp("Broken", broken);
        if (!fragidx && !broken) allocatedCtdToFragment(romol, nbr_atom);
    }
}

//Utility function to label properties of the ion: is it negative? is it a radical?
void FragmentTreeNode::labelIonProperties() {

    int is_radical = moleculeHasSingleRadical(ion.get());
    int is_negative = (RDKit::MolOps::getFormalCharge(*ion) < 0);
    ion->setProp("isRadical", is_radical);
    ion->setProp("isNegative", is_negative);
    //labelNitroGroup(ion.get());
}

//Utility function to count the number of ionic fragments in a molecule
int FragmentTreeNode::countNumIonicFragments(const RDKit::ROMol *romol) {
    int num_ionic = 0;
    for (RDKit::ROMol::ConstAtomIterator ait = romol->beginAtoms(); ait != romol->endAtoms(); ++ait) {
        int ionic_frag_q;
        (*ait)->getProp("IonicFragmentCharge", ionic_frag_q);
        if (ionic_frag_q != 0)num_ionic++;
    }
    return num_ionic;
}

int FragmentTreeNode::computeNumIonicAlloc(int num_ionic_fragments) {
    return 1 << num_ionic_fragments;
}

std::pair<int, int> FragmentTreeNode::computeOrigFreeElectronsPerFrag() {

    std::pair<int, int> output(0, 0);
    RDKit::ROMol::AtomIterator ait = ion.get()->beginAtoms();
    for (; ait != ion.get()->endAtoms(); ++ait) {
        int fragidx;
        (*ait)->getProp("FragIdx", fragidx);
        if (fragidx == 0)
            output.first += e_loc[(*ait)->getIdx()];
        else
            output.second += e_loc[(*ait)->getIdx()];;
    }
    // fragment 0
    output.first /= 2;
    // fragment 1
    output.second /= 2;
    return output;
}

void FragmentTreeNode::createChildIonElectronLocRecord(std::vector<int> &child_e_loc, romol_ptr_t childmol) {

    child_e_loc.resize(childmol.get()->getNumAtoms());
    RDKit::ROMol::AtomIterator ait = childmol.get()->beginAtoms();
    for (; ait != childmol.get()->endAtoms(); ++ait) {
        unsigned int idx_in_parent;
        (*ait)->getProp("OrigIdx", idx_in_parent);
        child_e_loc[(*ait)->getIdx()] = e_loc[idx_in_parent];
    }
}

void FragmentTreeNode::recordOrigAtomIdxs(RDKit::RWMol &rwmol) {
    RDKit::ROMol::AtomIterator ait = rwmol.beginAtoms();
    for (; ait != rwmol.endAtoms(); ++ait) {
        unsigned int idx = (*ait)->getIdx();
        (*ait)->setProp("OrigIdx", idx);
    }
}<|MERGE_RESOLUTION|>--- conflicted
+++ resolved
@@ -52,44 +52,27 @@
     int f0_max_limit = std::min(total_free_epairs, orig_epairs.first + MAX_E_MOVE);
     int f1_max_limit = std::min(total_free_epairs, orig_epairs.second + MAX_E_MOVE);
 
-    int rerangmenet_configs[2] = {0,1};
+    int rerangmenet_configs[1] = {1};
+    //int rerangmenet_configs[1] = {0};
     //Compute the max electron assignment for F0
-<<<<<<< HEAD
-    for(auto & rerangmenet_config : rerangmenet_configs){
+
         MILP f0_solver(ion.get(), 0, brk_ringidx, verbose);
-        f0_max_e = f0_solver.runSolver(f0_output_bmax, true, f0_max_limit, rerangmenet_config);
+        f0_max_e = f0_solver.runSolver(f0_output_bmax, true, f0_max_limit, true);
+        //if (f0_max_e < 0)
+        //    f0_max_e = f0_solver.runSolver(f0_output_bmax, true, f0_max_limit, true);
 
         //Compute the max electron assignment for F1
         if (brk.getBondIdx() != -1) {
             MILP f1_solver(ion.get(), 1, brk_ringidx, verbose);
-            f1_max_e = f1_solver.runSolver(f1_output_bmax, true, f1_max_limit, rerangmenet_config);
+            f1_max_e = f1_solver.runSolver(f1_output_bmax, true, f1_max_limit, true);
+            //if (f0_max_e < 0)
+            //    f1_max_e = f1_solver.runSolver(f1_output_bmax, true, f1_max_limit, true);
+
             unsigned int N = f0_output_bmax.size() - 2;
             for (unsigned int i = 0; i < N; i++)
                 f0_output_bmax[i] += f1_output_bmax[i];
             f0_output_bmax[N + 1] = f1_output_bmax[N + 1];
         }
-=======
-    MILP f0_solver(ion.get(), 0, brk_ringidx, verbose);
-    f0_max_e = f0_solver.runSolver(f0_output_bmax, true, f0_max_limit);
-
-    //Compute the max electron assignment for F1
-    if (brk.getBondIdx() != -1) {
-        MILP f1_solver(ion.get(), 1, brk_ringidx, verbose);
-        f1_max_e = f1_solver.runSolver(f1_output_bmax, true, f1_max_limit);
-
-        //Combine the electron allocations of the two fragments
-        unsigned int N = f0_output_bmax.size() - 2;
-        for (unsigned int i = 0; i < N; i++)
-            f0_output_bmax[i] += f1_output_bmax[i];
-        f0_output_bmax[N + 1] = f1_output_bmax[N + 1];
-    }
-
-    //Remove single bonds
-    int num_bonds = (int)f0_output_bmax.size() / 2 - 1;
-    for (unsigned int i = 0; i < num_bonds; i++) {
-        if (f0_output_bmax[i] >= 1) f0_output_bmax[i] -= 1;
-    }
->>>>>>> a06a32ab
 
         //Remove single bonds
         int num_bonds = f0_output_bmax.size() / 2 - 1;
@@ -112,7 +95,7 @@
                 }
             }
         }
-    }
+
 
 }
 
