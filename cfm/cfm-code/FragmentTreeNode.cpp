/*#########################################################################
# Mass Spec Prediction and Identification of Metabolites
#
# FragmentTreeNode.cpp
#
# Description: 	Contains Break and FragmentTreeNode classes, for use in
#				the fragment generation process.
#
# Copyright (c) 2013, Felicity Allen
# Modified 2016，2019， Fei Wang
# All rights reserved.

# This file is part of the cfm-id project.
# The contents are covered by the terms of the GNU Lesser General Public
# License, which is included in the file license.txt, found at the root
# of the cfm source tree.
#########################################################################*/

#include "FragmentTreeNode.h"
#include "MILP.h"
#include "Config.h"
#include "Util.h"

#include <GraphMol/RWMol.h>
#include <GraphMol/MolOps.h>
#include <GraphMol/AtomIterators.h>
#include <GraphMol/BondIterators.h>
#include <GraphMol/SmilesParse/SmilesParse.h>
#include <GraphMol/SmilesParse/SmilesWrite.h>
#include <GraphMol/SanitException.h>
#include <GraphMol/PeriodicTable.h>

#include <GraphMol/PartialCharges/GasteigerCharges.h>
#include <GraphMol/ForceFieldHelpers/MMFF/AtomTyper.h>
#include <GraphMol/ChemTransforms/ChemTransforms.h>

void FragmentTreeNode::generateChildrenOfBreak(Break &brk) {

    bool verbose = false;

    int f0_max_e = 0, f1_max_e = 0, f0_max_out = 0, f1_max_out = 0;
    std::vector<int> f0_output_bmax, f1_output_bmax;

    int isringbrk = brk.isRingBreak();
    int brk_ringidx = isringbrk * brk.getRingIdx() - (1 - isringbrk);

    //Compute how many electrons were allocated to each side originally
    std::pair<int, int> orig_epairs = computeOrigFreeElectronsPerFrag();

    //Determine the upper limit for how many electron pairs can be allocated
    int total_free_epairs = ion_free_epairs + !brk.isIonicBreak(); //+ isringbrk;
    int f0_max_limit = std::min(total_free_epairs, orig_epairs.first + MAX_E_MOVE);
    int f1_max_limit = std::min(total_free_epairs, orig_epairs.second + MAX_E_MOVE);

    //Compute the max electron assignment for F0
    MILP f0_solver(ion.get(), 0, brk_ringidx, verbose);
    f0_max_e = f0_solver.runSolver(f0_output_bmax, true, f0_max_limit, false);

    if (f0_max_e != f0_max_limit) {
        std::vector<int> f0_output_bmax_reranged;
        int f0_max_e_reranged = f0_solver.runSolver(f0_output_bmax_reranged, true, f0_max_limit, true);
        if (f0_max_e_reranged > f0_max_e) {
            f0_max_e = f0_max_e_reranged;
            f0_output_bmax = f0_output_bmax_reranged;
        }
    }

    //Compute the max electron assignment for F1
    if (brk.getBondIdx() != -1 && !brk.isRingBreak()) {
        MILP f1_solver(ion.get(), 1, brk_ringidx, verbose);
        f1_max_e = f1_solver.runSolver(f1_output_bmax, true, f1_max_limit, false);

        if (f1_max_e != f1_max_limit) {
            std::vector<int> f1_output_bmax_reranged;
            int f1_max_e_reranged = f1_solver.runSolver(f1_output_bmax_reranged, true, f1_max_limit, true);
            if (f1_max_e_reranged > f0_max_e) {
                f1_max_e = f1_max_e_reranged;
                f1_output_bmax = f1_output_bmax_reranged;
            }
        }

        unsigned int N = f0_output_bmax.size() - 2;
        for (unsigned int i = 0; i < N; i++)
            f0_output_bmax[i] += f1_output_bmax[i];
        f0_output_bmax[N + 1] = f1_output_bmax[N + 1];
    }


    //Remove single bonds
    int num_bonds = f0_output_bmax.size() / 2 - 1;
    for (unsigned int i = 0; i < num_bonds; i++) {
        if (f0_output_bmax[i] >= 1) f0_output_bmax[i] -= 1;
    }

    //Iterate through the possible solutions, adding them to the node as children
    int min_f0 = total_free_epairs - f1_max_e;
    int max_f0 = f0_max_e;
    if (brk.isRingBreak()) {
        int charge_frag = 0;
        for (int e_f0 = min_f0; e_f0 <= max_f0; e_f0++) {
            addChild(e_f0, total_free_epairs, f0_output_bmax, brk, charge_frag);
        }
    } else {
        for (int charge_frag = 0; charge_frag <= 1; charge_frag++) {
            for (int e_f0 = min_f0; e_f0 <= max_f0; e_f0++) {
                addChild(e_f0, total_free_epairs, f0_output_bmax, brk, charge_frag);
            }
        }
    }
}

int
FragmentTreeNode::addChild(int e_f0, int e_to_allocate, std::vector<int> &output_bmax, Break &brk, int charge_frag) {

    RDKit::RWMol rwmol = *ion;    //Copy the ion
    int is_radical, is_negative;
    ion->getProp("isRadical", is_radical);
    ion->getProp("isNegative", is_negative);
    //RDKit::PeriodicTable *pt = RDKit::PeriodicTable::getTable();
    int number_child_added = 0;
    //std::cout << "[DEBUG][addChild]" << RDKit::MolToSmiles( rwmol ) << std::endl;

    //Array to record the total connected bond orders for each atom
    std::vector<int> ctd_bond_orders(rwmol.getNumAtoms(), 0);

    //Set the correct bond orders on the fragments
    int broken, fragidx;
    int numbonds = (int) rwmol.getNumBonds();
    int remaining_e[2] = {e_f0, e_to_allocate - e_f0};
    int allocated_e[2] = {e_f0, e_to_allocate - e_f0};
    std::vector<std::pair<int, int> > broken_specs;
    for (int i = 0; i < numbonds; i++) {
        RDKit::Bond *bond = rwmol.getBondWithIdx(i);
        bond->getProp("Broken", broken);
        if (broken) {
            //Save the bond to remove at the end, removing it now causes problems with the iteration/indexing
            broken_specs.emplace_back(bond->getBeginAtomIdx(), bond->getEndAtomIdx());
            continue;
        }
        bond->setIsAromatic(false);
        bond->getBeginAtom()->getProp("FragIdx", fragidx);

        //std::cout <<  "[BOND]" <<  bond->getBeginAtomIdx() << " " <<
        //          bond->getEndAtomIdx() << " [remaining_e] " << remaining_e[fragidx] << " output_bmax[i] " << output_bmax[i] << std::endl;
        int num_to_add = 0;
        if (remaining_e[fragidx] > 0) {
            num_to_add = std::min(output_bmax[i], remaining_e[fragidx]);
            bond->setBondType(RDKit::Bond::BondType(1 + num_to_add));
            remaining_e[fragidx] -= num_to_add;
        } else
            bond->setBondType(RDKit::Bond::SINGLE);

        //Accumulate the connected bond orders (for use during hydrogen allocation)
        ctd_bond_orders[bond->getBeginAtomIdx()] += (1 + num_to_add);
        ctd_bond_orders[bond->getEndAtomIdx()] += (1 + num_to_add);
    }

    //If there's still remaining_e, allocate as lp bond (only use lp bond if necessary)
    if (remaining_e[0] > 0 || remaining_e[1] > 0) {
        for (int i = 0; i < numbonds; i++) {
            RDKit::Bond *bond = rwmol.getBondWithIdx(i);
            bond->getBeginAtom()->getProp("FragIdx", fragidx);
            if (output_bmax[i + numbonds] > 0 && remaining_e[fragidx] > 0) {
                bond->setBondType(RDKit::Bond::BondType(1 + (int) (bond->getBondTypeAsDouble())));
                ctd_bond_orders[bond->getBeginAtomIdx()] += 1;
                ctd_bond_orders[bond->getEndAtomIdx()] += 1;
                remaining_e[fragidx] -= 1;
                if (remaining_e[0] == 0 && remaining_e[1] == 0) break;
            }
        }
    }

    //If this requires H loss charge on the neutral loss abort
    if (remaining_e[1 - charge_frag] > 0)
        return 0;

    //Remove the broken bonds
    auto itr = broken_specs.begin();
    for (; itr != broken_specs.end(); ++itr)
        rwmol.removeBond(itr->first, itr->second);


    //Fill in the Hydrogens
    int orig_val;
    int split_charge_fragidx = -1, nl_ionic_q = 0;
    for (unsigned int i = 0; i < rwmol.getNumAtoms(); i++) {
        RDKit::Atom *atom = rwmol.getAtomWithIdx(i);
        atom->setNoImplicit(true);
        atom->setNumExplicitHs(0);
        atom->setNumRadicalElectrons(0);
        atom->setIsAromatic(false);

        atom->getProp("OrigValence", orig_val);
        atom->getProp("FragIdx", fragidx);

        //Ionic fragments must retain their charge and not attract hydrogens (for simplicity)
        int ionic_frag_q;
        atom->getProp("IonicFragmentCharge", ionic_frag_q);

        int nitro_group_charge;
        atom->getProp("NitroGroupCharge", nitro_group_charge);
        atom->setFormalCharge(ionic_frag_q + nitro_group_charge);

        //Track any pre-existing charge in the neutral loss
        if (ionic_frag_q != 0 && fragidx != charge_frag)
            nl_ionic_q += ionic_frag_q;

        int val = ctd_bond_orders[i];
        int numH = orig_val - val - abs(ionic_frag_q);
        //Check for charge via lone pair bond
        if (numH < 0) {
            numH = 0;    //In case of charge via lone pair bond
            atom->setFormalCharge(1);
            if (fragidx != charge_frag)
                split_charge_fragidx = fragidx;
        }

        //std::cout << "[DEBUG][ATOM][ID " <<  atom->getIdx() << "][" << atom->getSymbol() <<
        //          "][Charge " << atom->getFormalCharge() << "][OrigValence " << orig_val << "]" << std::endl;

        //Check for charge via H loss
        if (remaining_e[fragidx] > 0 && output_bmax[2 * numbonds + fragidx] == i) {
            numH -= 1;
            atom->setFormalCharge(1);
            remaining_e[fragidx] -= 1;
        }
        atom->setNumExplicitHs(numH);

        //std::cout << "[DEBUG][ATOM][ID " <<  atom->getIdx() << "][" << atom->getSymbol() <<
        //          "][numH " << numH << "]" << std::endl;
    }

    //std::cout << "[DEBUG][Fill Hydrogensl]" << RDKit::MolToSmiles( rwmol ) << std::endl;

    //If there should be a split charge on the neutral loss
    //(that isn't already covered by a negative ionic fragment),
    //find somewhere for the negative charge
    if ((split_charge_fragidx == (1 - charge_frag) && nl_ionic_q == 0) || nl_ionic_q > 0) {
        bool qloc_found = false;
        for (unsigned int i = 0; i < rwmol.getNumAtoms(); i++) {
            RDKit::Atom *atom = rwmol.getAtomWithIdx(i);
            atom->getProp("FragIdx", fragidx);
            if (fragidx == (1 - charge_frag) && atom->getFormalCharge() == 0 && atom->getTotalNumHs() > 0) {
                atom->setFormalCharge(-1);
                alterNumHs(atom, -1);
                atom->calcExplicitValence();
                qloc_found = true;
                break;
            }
        }
        //If we couldn't find anywhere, give up
        if (!qloc_found)
            return 0;
    }

    //For Hydrogen loss only, add the hydogen neutral loss
    if (brk.isHydrogenOnlyBreak()) {
        RDKit::RWMol *h2mol = RDKit::SmilesToMol("[HH]");
        fh->addLabels(h2mol);
        RDKit::Atom *atom = h2mol->getAtomWithIdx(0);
        atom->setProp("Root", 1);
        atom->setProp("FragIdx", 1);
        atom->setProp("NumUnbrokenRings", (unsigned int) 0);
        atom->setProp("IonicFragmentCharge", 0);
        rwmol.addAtom(atom, true);
        rwmol.setProp("HadRingBreak", 0);
        delete h2mol;
    }

    //std::cout << "[DEBUG][before sanitizeMol]" << RDKit::MolToSmiles( rwmol ) << std::endl;
    RDKit::MolOps::sanitizeMol(rwmol);
    //std::cout << "[DEBUG][after sanitizeMol]" << RDKit::MolToSmiles( rwmol ) << std::endl;

    int min_radical_frag = -1;
    int max_radical_frag = -1;
    if (is_radical) {
        min_radical_frag = 0;
        max_radical_frag = 1;
    }
    for (int radical_frag = min_radical_frag; radical_frag <= max_radical_frag; radical_frag++) {

        //Return to a kekulized molecule here before we start messing with it again
        RDKit::MolOps::Kekulize(rwmol);

        //Before we are messing with it Label NirtoGroup
        labelNitroGroup(&rwmol);

        //Check for an already charge molecule (e.g. due to N lone pair bonding), or a molecule with split charge (in which case, assign charge there)
        boost::tuple<int, int, int> pidx_nidx_ridx(-1, -1, -1);
        std::pair<int, int> qidx_ridx(-1, -1);
        boost::tuple<bool, bool, bool> qfound_oktogo_switchq = findAlreadyChargedOrSplitCharge(pidx_nidx_ridx, rwmol,
                                                                                               charge_frag,
                                                                                               radical_frag,
                                                                                               is_negative);
        if (boost::get<0>(qfound_oktogo_switchq) && !boost::get<1>(qfound_oktogo_switchq))
            continue;
        if (!boost::get<0>(qfound_oktogo_switchq) || boost::get<2>(qfound_oktogo_switchq)) {

            //Assign the charge (and radical) location
            if (boost::get<2>(qfound_oktogo_switchq))
                qidx_ridx = findChargeLocation(rwmol, 1 - charge_frag, radical_frag, is_negative);
            else
                qidx_ridx = findChargeLocation(rwmol, charge_frag, radical_frag, is_negative);
            if (qidx_ridx.first < 0)
                continue;                   //If we can't find a charge location, don't include this one.
            if (is_radical && qidx_ridx.second < 0)
                continue; //If we can't find a radical location (if needed), don't include this one.
            assignChargeAndRadical(rwmol, qidx_ridx.first, qidx_ridx.second, is_negative);
        }

        //Separate the ion and nl mols and add the child node
        recordOrigAtomIdxs(rwmol);
        std::vector<romol_ptr_t> mols = RDKit::MolOps::getMolFrags(rwmol, false);


        if(brk.isRingBreak()){
            romol_ptr_t child_ion, child_nl;
            // TODO: NOT the smartest way to do this, we need better way to handle ring break and multi frags
            for(const auto & mol : mols)
                // if there is bond break on the ring, and it come with root
                if (nullptr != getLabeledAtom(mol, "Root"))
                     child_ion = mol;

            // make a copy of ion/nl
            child_nl = boost::make_shared<RDKit::ROMol>(RDKit::ROMol(*child_ion));

            //Record some of the properties of the break in the neutral loss
            //e.g. ring break? aromaticity etc.
            labelBreakPropertiesInNL(child_nl, ion, brk);

            //Add the child node
            std::vector<int> child_e_loc;
            // this should be case like production ion
            createChildIonElectronLocRecord(child_e_loc, child_ion);

            // set other root to root
            RDKit::ROMol::AtomIterator ai;
            // since nl and ion are the same mol ( different copy)
            // we need make sure nl has different root
            for (ai = child_nl.get()->beginAtoms(); ai != child_nl.get()->endAtoms(); ++ai) {
                int is_root, is_other_root;
                (*ai)->getProp("Root", is_root);
                (*ai)->getProp("OtherRoot", is_other_root);
                if(is_root)
                    (*ai)->setProp("Root", 0);
                else if (is_other_root) {
                    (*ai)->setProp("Root", 1);
                    (*ai)->setProp("OtherRoot", 0);
                }
            }

            child_ion->setProp("HadRingBreak", 1);
            children.emplace_back(child_ion, child_nl, allocated_e[charge_frag], depth + 1, fh, child_e_loc, true);
            number_child_added++;
        }
        else if (mols.size() == 2) {
            int mol0_q = RDKit::MolOps::getFormalCharge(*mols[0].get());
            int ion_idx = (mol0_q == 0);

            //Record some of the properties of the break in the neutral loss
            //e.g. ring break? aromaticity etc.
            romol_ptr_t child_ion = mols[ion_idx];
            romol_ptr_t child_nl = mols[1 - ion_idx];

            labelBreakPropertiesInNL(child_nl, ion, brk);

            //Add the child node
            if (!brk.isCycliaztion()){
                std::vector<int> child_e_loc;
                createChildIonElectronLocRecord(child_e_loc, child_ion);
                child_ion->setProp("HadRingBreak", 0);
                //std::cout << "[DEBUG][Child Ion]" << RDKit::MolToSmiles( *child_ion ) << std::endl;
                children.emplace_back(child_ion, child_nl, allocated_e[charge_frag], depth + 1, fh, child_e_loc, false);
                number_child_added++;
                /*
                for (auto ai = child_ion->beginAtoms(); ai != child_ion->endAtoms(); ++ai) {
                    int is_current = 0;
                    (*ai)->getProp("Root", is_current);
                    if (is_current){
                        std::cerr << "Root " << (*ai)->getIdx() << std::endl;
                    }
                }*/
            }
            else{
                // in case of cyclizaztion
                // this is special case of second stage of ring breakeage
                std::vector<int> child_e_loc;
                
                // Find one end of ring  and current root
                RDKit::RWMol rw_child_ion = RDKit::RWMol(*child_ion);
                //std::copy(rw_child_ion, child_ion)
                //(*rw_child_ion) = *child_ion;
                RDKit::ROMol::AtomIterator ring_root_ai;
                RDKit::ROMol::AtomIterator current_root_ai;


                for (auto ai = rw_child_ion.beginAtoms(); ai != rw_child_ion.endAtoms(); ++ai) {
                    int is_ring_root = 0;

                    (*ai)->getProp("CurrentRingBreakRoot", is_ring_root);
                    if (is_ring_root){
                        (*ai)->setProp("CurrentRingBreakRoot", 0);
                        ring_root_ai = ai;
                    }
                    int is_current = 0;
                    (*ai)->getProp("Root", is_current);
                    if (is_current){
                        current_root_ai = ai;
                    }
                }

                // do this only if we can at least have a 3 member ring
                auto ring_root_atom_idx = (*ring_root_ai)->getIdx();
                auto current_root_atom_idx = (*current_root_ai)->getIdx();

<<<<<<< HEAD
                double *distance_mat = RDKit::MolOps::getDistanceMat(rw_child_ion);
=======
                // TODO: Double check if this works
>>>>>>> 0cc4edee
                auto num_h_ring_root = (*ring_root_ai)->getNumExplicitHs();
                auto num_h_current_root = (*current_root_ai)->getNumExplicitHs();
                // get distance matrix
                double* dist_matrix = RDKit::MolOps::getDistanceMat(rw_child_ion, false, false);
                int num_atoms = rw_child_ion.getNumAtoms();
                int distance = dist_matrix[ring_root_atom_idx * num_atoms + current_root_atom_idx];

                if(distance > 3
                    && distance < 6
                    && (num_h_ring_root > 1)
                    && (num_h_current_root > 1)
                    && distance_mat[ring_root_atom_idx * rw_child_ion.getNumAtoms() + current_root_atom_idx] > 4){
                    
                    // add a single bond between atom
                    rw_child_ion.addBond(*ring_root_ai, *current_root_ai, RDKit::Bond::BondType::SINGLE);
                    // remove H from each atom
                    (*ring_root_ai)->setNumExplicitHs(num_h_ring_root - 1);
                    (*current_root_ai)->setNumExplicitHs(num_h_current_root - 1);

                    // fill some labels
                    rw_child_ion.setProp("HadRingBreak", 0);
                    auto bond = rw_child_ion.getBondBetweenAtoms(ring_root_atom_idx, current_root_atom_idx);
                    bond->setProp("OnTheRing", 0);
                    this->fh->addLabels(&rw_child_ion);
                    (*current_root_ai)->setProp("Root", 1);

                    // sanitize the modified mol
                    try {
                        RDKit::MolOps::sanitizeMol(rw_child_ion);
                    } catch (RDKit::MolSanitizeException &e) {
                        std::cout << "Could not sanitize " << std::endl;
                        throw e;
                    }

                    // create child ion ptr
                    romol_ptr_t cyclizated_child_ion = boost::make_shared<RDKit::ROMol>(RDKit::ROMol(rw_child_ion));
                    createChildIonElectronLocRecord(child_e_loc, cyclizated_child_ion);
                    auto next_node = FragmentTreeNode(cyclizated_child_ion, child_nl, allocated_e[charge_frag], depth + 1, fh, child_e_loc, false);
                    next_node.setCyclization(true);
                    children.push_back(next_node);
                    number_child_added++;
                }
            }
            
        } else if (mols.size() > 2) {

            //Collect the NL and ion parts (which may be multiple fragments each)
            romol_ptr_t acc_mols[2];
            bool set_flags[2] = {false, false};
            for (int mol_idx = 0; mol_idx < mols.size(); mol_idx++) {
                int q = RDKit::MolOps::getFormalCharge(*mols[mol_idx].get());
                mols[mol_idx]->getAtomWithIdx(0)->getProp("FragIdx", fragidx);
                if (set_flags[fragidx]) acc_mols[fragidx].reset(RDKit::combineMols(*acc_mols[fragidx], *mols[mol_idx]));
                else {
                    set_flags[fragidx] = true;
                    acc_mols[fragidx] = mols[mol_idx];
                }
            }
            romol_ptr_t child_ion = acc_mols[charge_frag];
            romol_ptr_t child_nl = acc_mols[1 - charge_frag];
            labelBreakPropertiesInNL(child_nl, ion, brk);
            std::vector<int> child_e_loc;
            createChildIonElectronLocRecord(child_e_loc, child_ion);
            child_ion->setProp("HadRingBreak", 0);
            children.push_back(
                    FragmentTreeNode(child_ion, child_nl, allocated_e[charge_frag], depth + 1, fh, child_e_loc, false));
            number_child_added++;
        }

        //Undo the charge (and radical) assignment
        if (!boost::get<0>(qfound_oktogo_switchq) || boost::get<2>(qfound_oktogo_switchq))
            undoChargeAndRadical(rwmol, qidx_ridx.first, qidx_ridx.second, is_negative);
        else //(Split charge will still require undo)
            undoAlreadyChargedOrSplitCharge(rwmol, pidx_nidx_ridx);

    }

    //For Hydrogen loss only, remove the added hydrogens (should be just the last atom, but doesn't assume...)
    if (brk.getBondIdx() == -1 && !brk.isRingBreak()) {
        for (int i = (int) rwmol.getNumAtoms() - 1; i >= 0; i--) {
            RDKit::Atom *atom = rwmol.getAtomWithIdx(i);
            if (atom->getSymbol() == "H"){
                rwmol.removeAtom(atom);
                number_child_added++;
            }
        }
    }
    return number_child_added;
}


std::pair<int, int>
FragmentTreeNode::findChargeLocation(RDKit::RWMol &rwmol, int charge_side, int radical_side, bool is_negative) {

    std::pair<int, int> qidx_ridx(-1, -1);

    //Find a non-ring Nitrogen, Sulfur, Oxygen, Carbon, or a ring N,S,O,C (preferenced in that order)
    qidx_ridx.first = findAtomChargeLocationNSOC(rwmol, charge_side, is_negative);
    if (qidx_ridx.first < 0) return qidx_ridx;

    //Radical locations
    if (radical_side < 0) return qidx_ridx;
    if (radical_side == charge_side) {

        //For non-C charge locations, we will remove one electron from that atom to create the charged radical
        if (rwmol.getAtomWithIdx(qidx_ridx.first)->getSymbol() != "C") {
            qidx_ridx.second = qidx_ridx.first;
            return qidx_ridx;
        }

        //Otherwise we need to find a multiple bond to remove an electron from
        //to leave a charge on one side and a radical on the other
        RDKit::ROMol::BondIterator bi;
        for (bi = rwmol.beginBonds(); bi != rwmol.endBonds(); ++bi) {
            //(Note: We assume here that any broken bonds have been removed beforehand so we don't check for broken-ness).
            int fragidx;
            (*bi)->getBeginAtom()->getProp("FragIdx", fragidx);
            if (fragidx != charge_side) continue;
            if ((*bi)->getBondTypeAsDouble() > 1.5
                && (*bi)->getBeginAtom()->getSymbol() == "C"    //Must be between C atoms
                && (*bi)->getEndAtom()->getSymbol() == "C") {
                qidx_ridx.first = (int)(*bi)->getBeginAtomIdx();
                qidx_ridx.second = (int)(*bi)->getEndAtomIdx();
                return qidx_ridx;
            }
        }

        //Otherwise pull the electron from a sigma bond with hydrogen
        qidx_ridx.second = qidx_ridx.first;
        return qidx_ridx;

    } else {
        //Allocate the radical somewhere on the neutral loss (anywhere with a H to remove)
        for (int i = 0; i < rwmol.getNumAtoms(); i++) {
            RDKit::Atom *atom = rwmol.getAtomWithIdx(i);
            int fragidx;
            atom->getProp("FragIdx", fragidx);
            if (fragidx != radical_side)
                continue;
            if (atom->getIsAromatic())
                continue;    //Don't allow on aromatic atom
            if (atom->getTotalNumHs() > 0) {
                qidx_ridx.second = i;
                return qidx_ridx;
            }
        }
    }

    return qidx_ridx;

}

boost::tuple<bool, bool, bool>
FragmentTreeNode::findAlreadyChargedOrSplitCharge(boost::tuple<int, int, int> &out_pidx_nidx_ridx, RDKit::RWMol &rwmol,
                                                  int charge_side, int radical_side, bool is_negative) {

    boost::tuple<bool, bool, bool> qfound_oktogo_switchq(false, false, false);
    boost::get<0>(out_pidx_nidx_ridx) = -1;
    boost::get<1>(out_pidx_nidx_ridx) = -1;
    boost::get<2>(out_pidx_nidx_ridx) = -1;

    //Disallow molecules with 2+ total charge -> can otherwise occur if lone pair and ionic occur together.
    // std::cout <<"[DEBUG][findAlreadyChargedOrSplitCharge]" <<RDKit::MolOps::getFormalCharge(rwmol) << std::endl;
    if (RDKit::MolOps::getFormalCharge(rwmol) > 1) {
        boost::get<0>(qfound_oktogo_switchq) = true;
        boost::get<1>(qfound_oktogo_switchq) = false;
        return qfound_oktogo_switchq;
    }

    //Locate any charges and radicals on the molecule
    int frag_total_qs[2] = {0, 0};
    std::vector<int> neg_idxs;
    int rad_idx = -1;
    RDKit::ROMol::AtomIterator ai;
    for (ai = rwmol.beginAtoms(); ai != rwmol.endAtoms(); ++ai) {

        int on_nitro_group;
        (*ai)->getProp("NitroGroup", on_nitro_group);
        if(on_nitro_group)
            continue;

        int fragidx;
        (*ai)->getProp("FragIdx", fragidx);

        int q = (*ai)->getFormalCharge();

        frag_total_qs[fragidx] += q;
        if (q < 0) neg_idxs.push_back((*ai)->getIdx());
        if ((*ai)->getNumRadicalElectrons() == 1)
            rad_idx = (*ai)->getIdx();    //Note: only an assigned rad idx is added to out_pidx_nidx_ridx, this one is existing.
    }

    //std::cout <<"[DEBUG][findAlreadyChargedOrSplitCharge][charge_side]" << frag_total_qs[charge_side] << "[other_side]" << frag_total_qs[1 - charge_side] << std::endl;


    //No charges found (or existing charges balance)
    if (frag_total_qs[charge_side] == 0 && frag_total_qs[1 - charge_side] == 0)
        return qfound_oktogo_switchq;
    boost::get<0>(qfound_oktogo_switchq) = true;

    //Positive ESI or EI: Charges balance correctly, just need to check radicals
    if (!is_negative && frag_total_qs[charge_side] == 1 && frag_total_qs[1 - charge_side] == 0) {
        if (radical_side < 0 && rad_idx == -1)
            boost::get<1>(qfound_oktogo_switchq) = true;  //No radical required or found
        else if (radical_side >= 0 && rad_idx >= 0) {
            int rfragidx;
            rwmol.getAtomWithIdx(rad_idx)->getProp("FragIdx", rfragidx);
            if (rfragidx == radical_side) boost::get<1>(qfound_oktogo_switchq) = true;
        } else if (radical_side >= 0) {    //Still need to add a radical somewhere.
            for (int i = 0; i < rwmol.getNumAtoms(); i++) {
                RDKit::Atom *atom = rwmol.getAtomWithIdx(i);
                int fragidx;
                atom->getProp("FragIdx", fragidx);
                if (fragidx != radical_side)continue;
                if (atom->getFormalCharge() != 0) continue;
                if (atom->getIsAromatic()) continue;
                if (atom->getTotalNumHs() > 0) {
                    alterNumHs(atom, -1);
                    atom->setNumRadicalElectrons(1);
                    atom->calcExplicitValence();
                    boost::get<1>(qfound_oktogo_switchq) = true;
                    boost::get<2>(out_pidx_nidx_ridx) = i;    //Assigned rad_idx
                    break;
                }
            }
        }
        return qfound_oktogo_switchq;
    }

    //Negative ESI and already charged
    if (is_negative && frag_total_qs[charge_side] == -1 && frag_total_qs[1 - charge_side] == 0) {
        boost::get<1>(qfound_oktogo_switchq) = true;
        return qfound_oktogo_switchq;
    }

    //Split Charge (overall neutral molecule)
    if (!is_negative && frag_total_qs[charge_side] == 1 && frag_total_qs[1 - charge_side] == -1) {

        //Find a non-ionic negative idx on the neutral loss to add a charge/radical to
        std::vector<int>::iterator it = neg_idxs.begin();
        for (; it != neg_idxs.end(); ++it) {
            RDKit::Atom *neg_atom = rwmol.getAtomWithIdx(*it);
            int nfragidx;
            neg_atom->getProp("FragIdx", nfragidx);
            int nionic_q;
            neg_atom->getProp("IonicFragmentCharge", nionic_q);
            if (nfragidx == (1 - charge_side) && nionic_q == 0) {
                neg_atom->setFormalCharge(0);
                if (radical_side < 0)
                    alterNumHs(neg_atom, +1);
                else
                    neg_atom->setNumRadicalElectrons(1);
                neg_atom->calcExplicitValence();
                RDKit::MolOps::sanitizeMol(rwmol);
                RDKit::MolOps::Kekulize(rwmol);
                boost::get<1>(out_pidx_nidx_ridx) = *it;
                boost::get<1>(qfound_oktogo_switchq) = true;
            }
        }

        //If that didn't work - prepare to try adding the charge on the neutral loss side instead of the ion
        if (!boost::get<1>(qfound_oktogo_switchq)) {
            boost::get<1>(qfound_oktogo_switchq) = true;
            boost::get<2>(qfound_oktogo_switchq) = true;
        }
    }

    return qfound_oktogo_switchq;
}

void
FragmentTreeNode::undoAlreadyChargedOrSplitCharge(RDKit::RWMol &rwmol, boost::tuple<int, int, int> &pidx_nidx_ridx) {

    //Positive Charge only (check if radical was added - and if so, remove)
    if (boost::get<2>(pidx_nidx_ridx) >= 0) {
        RDKit::Atom *rad_atom = rwmol.getAtomWithIdx(boost::get<2>(pidx_nidx_ridx));
        rad_atom->setNumRadicalElectrons(0);
        alterNumHs(rad_atom, +1);
    }

    //Undo Split Charge
    if (boost::get<1>(pidx_nidx_ridx) >= 0) {
        RDKit::Atom *neg_atom = rwmol.getAtomWithIdx(boost::get<1>(pidx_nidx_ridx));
        neg_atom->setFormalCharge(-1);
        if (neg_atom->getNumRadicalElectrons() > 0)
            neg_atom->setNumRadicalElectrons(0);
        else
            alterNumHs(neg_atom, -1);
        neg_atom->calcExplicitValence();
        RDKit::MolOps::sanitizeMol(rwmol);
    }
}

int FragmentTreeNode::findAtomChargeLocationNSOC(RDKit::RWMol &rwmol, int charge_side, bool is_negative) {

    int output = -1;

    //Search for possible atom locations
    int Nidx = -1, Pidx = -1, Sidx = -1, Oidx = -1, Hidx = -1, Cidx = -1;
    int NidxR = -1, PidxR = -1, SidxR = -1, OidxR = -1, CidxR = -1;
    for (unsigned int i = 0; i < rwmol.getNumAtoms(); i++) {
        RDKit::Atom *atom = rwmol.getAtomWithIdx(i);

        int fragidx;
        atom->getProp("FragIdx", fragidx);
        if (fragidx != charge_side) continue;
        if (is_negative && atom->getTotalNumHs() == 0) continue;
        //If it's already charged (due to split charge), don't use it again.
        if (atom->getFormalCharge() != 0)
            continue;
        //If it's nitro group don't torch it
        int on_nitro_group;
        atom->getProp("NitroGroup", on_nitro_group);
        if (on_nitro_group > 0)
            continue;

        unsigned int numrings;
        atom->getProp("NumUnbrokenRings", numrings);
        if (numrings > 0) {
            if (atom->getIsAromatic()) continue;
            if (atom->getSymbol() == "N" && NidxR < 0) NidxR = i;
            else if (atom->getSymbol() == "P" && PidxR < 0) PidxR = i;
            else if (atom->getSymbol() == "S" && SidxR < 0) SidxR = i;
            else if (atom->getSymbol() == "O" && OidxR < 0) OidxR = i;
            else if (atom->getSymbol() == "C" && CidxR < 0) CidxR = i;
        } else {
            if (atom->getSymbol() == "N" && Nidx < 0) Nidx = i;
            else if (atom->getSymbol() == "P" && Pidx < 0) Pidx = i;
            else if (atom->getSymbol() == "S" && Sidx < 0) Sidx = i;
            else if (atom->getSymbol() == "O" && Oidx < 0) Oidx = i;
            else if (Hidx < 0 && (atom->getSymbol() == "Cl" || atom->getSymbol() == "I" ||
                                  atom->getSymbol() == "Br" || atom->getSymbol() == "F"))
                Hidx = i;
            else if (atom->getSymbol() == "C" && Cidx < 0) Cidx = i;
        }
    }

    //Decide on the location
    if (Nidx >= 0) output = Nidx;         //Non-Ring Nitrogen
    else if (Pidx >= 0) output = Pidx;  //Non-Ring Phosphorus
    else if (Sidx >= 0) output = Sidx;  //Non-Ring Sulfur
    else if (Oidx >= 0) output = Oidx;  //Non-Ring Oxygen
    else if (Hidx >= 0) output = Hidx;  //Non-Ring Halogen
    else if (Cidx >= 0) output = Cidx;  //Non-Ring Carbon
    else if (NidxR >= 0) output = NidxR; //Non-aromatic ring Nitrogen
    else if (PidxR >= 0) output = PidxR; //Non-aromatic ring Phosphorus
    else if (SidxR >= 0) output = SidxR; //Non-aromatic ring Sulfur
    else if (OidxR >= 0) output = OidxR; //Non-aromatic ring Oxygen
    else if (CidxR >= 0) output = CidxR; //Non-aromatic ring Carbon

    return output;

}

void FragmentTreeNode::assignChargeAndRadical(RDKit::RWMol &rwmol, int charge_idx, int radical_idx, bool is_negative) {

    RDKit::Atom *atom = rwmol.getAtomWithIdx(charge_idx);
    // This is important, CC[CH3+] and CC[CH+] has the same radical electrons and formal charges,
    // set H for charged atom  to avoid this problem
    alterNumHs(atom,0);
    if (is_negative) {
        atom->setFormalCharge(-1);
        alterNumHs(atom, -1); //Even-[H+] -> Even-[H+] + NL
    } else {
        atom->setFormalCharge(1);
        if (radical_idx < 0)
            alterNumHs(atom, +1); //Even+[H+] -> Even+[H+] + NL
        else {
            RDKit::Atom *rad_atom = rwmol.getAtomWithIdx(radical_idx);
            rad_atom->setNumRadicalElectrons(1);
            if (radical_idx != charge_idx) {    //Else Odd+. -> Odd+. (lone pair or C.H) + NL
                int rad_fragidx;
                rad_atom->getProp("FragIdx", rad_fragidx);
                int charge_fragidx;
                atom->getProp("FragIdx", charge_fragidx);
                if (rad_fragidx != charge_fragidx) { //Odd+. -> Even+[H+] + NL-[H.]
                    alterNumHs(rad_atom, -1);
                    alterNumHs(atom, +1);
                } else {    //Odd+. -> Odd+. (multiple bond) + NL
                    RDKit::Bond *mult_bond = rwmol.getBondBetweenAtoms(radical_idx, charge_idx);
                    mult_bond->setBondType(RDKit::Bond::BondType((int) (mult_bond->getBondTypeAsDouble() - 1.0)));
                    alterNumHs(atom, 0);    //Leep num Hs the same but make then explicit
                }
            }
            rad_atom->calcExplicitValence();
        }
    }
    atom->calcExplicitValence();
    RDKit::MolOps::sanitizeMol(rwmol);
    RDKit::MolOps::Kekulize(rwmol);

}

void FragmentTreeNode::undoChargeAndRadical(RDKit::RWMol &rwmol, int charge_idx, int radical_idx, bool is_negative) {

    RDKit::Atom *atom = rwmol.getAtomWithIdx(charge_idx);
    atom->setFormalCharge(0);
    if (is_negative) alterNumHs(atom, +1); //Even-[H+] -> Even-[H+] + NL
    else {
        if (radical_idx < 0) alterNumHs(atom, -1); //Even+[H+] -> Even+[H+] + NL
        else {
            RDKit::Atom *rad_atom = rwmol.getAtomWithIdx(radical_idx);
            rad_atom->setNumRadicalElectrons(0);
            if (radical_idx != charge_idx) {    //Else Odd+. -> Odd+. (lone pair) + NL
                int rad_fragidx;
                rad_atom->getProp("FragIdx", rad_fragidx);
                int charge_fragidx;
                atom->getProp("FragIdx", charge_fragidx);
                if (rad_fragidx != charge_fragidx) { //Odd+. -> Even+[H+] + NL-[H.]
                    alterNumHs(rad_atom, +1);
                    alterNumHs(atom, -1);
                } else {    //Odd+. -> Odd+. (multiple bond) + NL
                    RDKit::Bond *mult_bond = rwmol.getBondBetweenAtoms(radical_idx, charge_idx);
                    mult_bond->setBondType(RDKit::Bond::BondType((int) (mult_bond->getBondTypeAsDouble() + 1.0)));
                }
            }
            rad_atom->calcExplicitValence();
        }
    }
    atom->calcExplicitValence();
}

void FragmentTreeNode::labelBreakPropertiesInNL(romol_ptr_t &current_nl, romol_ptr_t &parent_ion, Break &brk) {

    //Ring Properties
    current_nl.get()->setProp("IsRingBreak", brk.isRingBreak());
    int is_arom = 0, is_dbl_arom = 0;
    if (brk.getBondIdx() != -1) {
        RDKit::Bond *bond = parent_ion->getBondWithIdx(brk.getBondIdx());
        bond->getProp("InAromaticRing", is_arom);
        bond->getProp("InDblAromaticRing", is_dbl_arom);
    }
    current_nl.get()->setProp("IsAromaticRingBreak", is_arom);
    current_nl.get()->setProp("IsAromaticDblRingBreak", is_dbl_arom);

    //Broken Bond Type Properties
    if (fh->getExecFlag(3)) {

        if (brk.isIonicBreak()) current_nl.get()->setProp("BrokenOrigBondType", 6);
        else if (brk.isHydrogenOnlyBreak()) current_nl.get()->setProp("BrokenOrigBondType", 7);
        else {
            RDKit::Bond *brokenbond = parent_ion.get()->getBondWithIdx(brk.getBondIdx());
            int bondtype;
            brokenbond->getProp("OrigBondType", bondtype);
            current_nl.get()->setProp("BrokenOrigBondType", bondtype);
        }
    }

}

void FragmentTreeNode::generateBreaks(std::vector<Break> &breaks, bool include_H_only_loss, bool include_cyclization) {

    int num_ionic = countNumIonicFragments(ion.get());
    RDKit::PeriodicTable *pt = RDKit::PeriodicTable::getTable();

    //Populate the Ring Info for the ion and set the NumUnbrokenRings and OrigValence properties
    RDKit::MolOps::findSSSR(*ion.get());
    RDKit::RingInfo *rinfo = ion.get()->getRingInfo();
    RDKit::ROMol::AtomIterator ai;
    //std::cout << "[DEBUG][generateBreaks]" << RDKit::MolToSmiles( *ion.get() ) << std::endl;
    labelNitroGroup(ion.get());
    for (ai = ion.get()->beginAtoms(); ai != ion.get()->endAtoms(); ++ai) {
        (*ai)->setProp("NumUnbrokenRings", rinfo->numAtomRings((*ai)->getIdx()));

        //Fetch or compute the valence of the atom in the input molecule (we disallow valence changes for now)
        auto orig_val = getValence(*ai);
        (*ai)->setProp("OrigValence", orig_val);
        (*ai)->setProp("Root", 0);
        (*ai)->setProp("OtherRoot", 0);

        //Create breaks for any implied ionic bonds (-1 bond_idx, and ring_idx overloaded with the atom idx)
        int ionic_frag_q;
        (*ai)->getProp("IonicFragmentCharge", ionic_frag_q);
        if (ionic_frag_q != 0 &&
            num_ionic != ion.get()->getNumAtoms()) //(must have at least one non-ionic atom to break further)
            breaks.push_back(Break((*ai)->getIdx(), true, false, -1, computeNumIonicAlloc(num_ionic - 1), false));
    }

    // if previous break is a ring break
    // we only want to break on the rest of ring bonds
    int had_ring_break;
    ion.get()->getProp("HadRingBreak", had_ring_break);

    //Generate Non-Ring Breaks
    //and count how many bonds are ring bond
    // how many bonds are attached to ring

    int ring_bonds_count = 0;
    for (unsigned int bidx = 0; bidx < ion.get()->getNumBonds(); bidx++) {

        RDKit::Bond *bond = ion.get()->getBondWithIdx(bidx);

        bond->setProp("Broken", 0);
        bond->setProp("NumUnbrokenRings", rinfo->numBondRings(bidx));

        int was_on_the_ring = 0;
        if(had_ring_break){
            bond->getProp("OnTheRing", was_on_the_ring);
            // if bond was on the ring and now is not
            // it is the bond on the half broke ring
            if (rinfo->numBondRings(bidx) == 0 && was_on_the_ring)
                bond->setProp("OnTheRing", 0);
        }

        // if this is a node right after ring break
        if(had_ring_break && !was_on_the_ring)
            continue;

        if (rinfo->numBondRings(bidx) == 0)
            breaks.push_back(Break(bidx, false, false, -1, computeNumIonicAlloc(num_ionic), false));
            if (was_on_the_ring && include_cyclization)
                // add a cyclization break
                breaks.push_back(Break(bidx, false, false, -1, computeNumIonicAlloc(num_ionic), true));
        else
            ring_bonds_count ++;
    }

    // Ring Breaks
    // Find Ring Groups
    // idea is that, a group of rings has AROMATIC bonds are not likely to break
    auto bond_rings = rinfo->bondRings();
    auto bond_ring_it = bond_rings.begin();

    // Complete ring breakss
    if (had_ring_break == 0) {
        auto brings = rinfo->bondRings();
        auto bit = brings.begin();
        for (int ring_idx = 0; bit != brings.end(); ++bit, ring_idx++) {
            //Only include rings with size less than MAX_BREAKABLE_RING_SIZE
            //(larger rings can exist, but will not break since it blows out the computation)
            if (bit->size() > MAX_BREAKABLE_RING_SIZE)
                continue;

            //bond within the ring, that don't belong to any other ring
            for (auto it = bit->begin(); it != bit->end(); ++it) {

                if (rinfo->numBondRings(*it) != 1)
                    continue;
                breaks.push_back(Break(*it, false, true, ring_idx, computeNumIonicAlloc(num_ionic), false));
            }
        }
    }

    //Hydrogen only breaks (-1 bond_idx, and -1 ring_idx)
    if (include_H_only_loss)
        breaks.push_back(Break());
}

void FragmentTreeNode::applyBreak(Break &brk, int ionic_allocation_idx) {

    //Initialise fragment idxs
    RDKit::ROMol::AtomIterator ai;
    for (ai = ion.get()->beginAtoms(); ai != ion.get()->endAtoms(); ++ai)
        (*ai)->setProp("FragIdx", 0);

    //Label the broken bond, root atoms and fragment indexes
    if (brk.isHydrogenOnlyBreak()) {
        //Hydrogen Only Break - No explicit bond to break, set arbitrary root atom (pick a C if there is one)
        int root_idx = 0;
        for (ai = ion.get()->beginAtoms(); ai != ion.get()->endAtoms(); ++ai)
            if ((*ai)->getSymbol() == "C") {
                root_idx = (*ai)->getIdx();
                break;
            }
        ion.get()->getAtomWithIdx(root_idx)->setProp("Root", 1);
    } else if (brk.isIonicBreak()) {
        //Implied Ionic Break - No explicit bond to break, set root atoms
        RDKit::Atom *ionic_atom = ion.get()->getAtomWithIdx(brk.getIonicIdx());
        ionic_atom->setProp("Root", 1);
        ionic_atom->setProp("FragIdx", 1);
        int ionic_q;
        ionic_atom->getProp("IonicFragmentCharge", ionic_q);
        int root_idx = -1;    //Pick a root atom on the other fragment
        for (ai = ion.get()->beginAtoms(); ai != ion.get()->endAtoms(); ++ai) {
            int a_ionic_q;
            (*ai)->getProp("IonicFragmentCharge", a_ionic_q);
            if (a_ionic_q != 0.0) continue;    //Don't pick another ionic fragment
            if ((*ai)->getFormalCharge() == -ionic_q) {
                root_idx = (*ai)->getIdx();
                break;
            }
            if (root_idx < 0 && (*ai)->getIdx() != brk.getIonicIdx()) root_idx = (*ai)->getIdx();
        }
        ion.get()->getAtomWithIdx(root_idx)->setProp("Root", 1);
    } else { //Standard Bond Break or Ring Break
        RDKit::Bond *broken_bond = ion.get()->getBondWithIdx(brk.getBondIdx());
        broken_bond->setProp("Broken", 1);
        broken_bond->getBeginAtom()->setProp("Root", 1);
        broken_bond->getEndAtom()->setProp("Root", 1);

        // only label None Ring Break
        // if it is ring break, we only have one item
        if(!brk.isRingBreak())
            allocatedCtdToFragment(ion.get(), broken_bond->getBeginAtom());
        else{
            // only used for ring break
            broken_bond->getEndAtom()->setProp("Root", 0);
            broken_bond->getEndAtom()->setProp("OtherRoot", 1);
            // keep track of CurrentRingBreak
            broken_bond->getEndAtom()->setProp("CurrentRingBreakRoot", 1);
            broken_bond->getBeginAtom()->setProp("CurrentRingBreakRoot", 1);
        }
    }

    //Assign fragment indexes for any (other) ionic fragments (which are otherwise always FragIdx=0)
    int ionic_idx = ionic_allocation_idx;
    for (ai = ion.get()->beginAtoms(); ai != ion.get()->endAtoms() && ionic_idx > 0; ++ai) {
        int ionic_q;
        (*ai)->getProp("IonicFragmentCharge", ionic_q);
        if (ionic_q != 0 && (!brk.isIonicBreak() || (*ai)->getIdx() != brk.getIonicIdx())) {
            if (ionic_idx & 0x1)
                (*ai)->setProp("FragIdx", 1);
            ionic_idx = ionic_idx >> 1;
        }
    }
}

void FragmentTreeNode::undoBreak(Break &brk, int ionic_allocation_idx) {

    //Label the broken bond and root atoms
    if (brk.isHydrogenOnlyBreak()) {
        int root_idx = 0;
        RDKit::ROMol::AtomIterator ai;
        for (ai = ion.get()->beginAtoms(); ai != ion.get()->endAtoms(); ++ai)
            if ((*ai)->getSymbol() == "C") {
                root_idx = (*ai)->getIdx();
                break;
            }
        ion.get()->getAtomWithIdx(root_idx)->setProp("Root", 0);
    } else if (brk.isIonicBreak()) {

        //Label the ionic atom
        RDKit::Atom *ionic_atom = ion.get()->getAtomWithIdx(brk.getIonicIdx());
        ionic_atom->setProp("Root", 0);
        ionic_atom->setProp("FragIdx", 0);
        int ionic_q = ionic_atom->getFormalCharge();

        //Pick a root atom on the other fragment (ideally one of opposite charge to the ionic atom, else any)
        int root_idx = -1;
        RDKit::ROMol::AtomIterator ai;
        for (ai = ion.get()->beginAtoms(); ai != ion.get()->endAtoms(); ++ai) {
            if ((*ai)->getFormalCharge() == -ionic_q) {
                root_idx = (*ai)->getIdx();
                break;
            }
            if (root_idx < 0 && (*ai)->getIdx() != brk.getIonicIdx()) root_idx = (*ai)->getIdx();
        }
        ion.get()->getAtomWithIdx(root_idx)->setProp("Root", 0);
    } else {
        RDKit::Bond *broken_bond = ion.get()->getBondWithIdx(brk.getBondIdx());
        broken_bond->setProp("Broken", 0);
        broken_bond->getBeginAtom()->setProp("Root", 0);
        broken_bond->getEndAtom()->setProp("Root", 0);

        if (brk.isRingBreak()){
            broken_bond->getEndAtom()->setProp("OtherRoot", 0);
            broken_bond->getEndAtom()->setProp("CurrentRingBreakRoot", 0);
            broken_bond->getBeginAtom()->setProp("CurrentRingBreakRoot", 0);
        }

    }

    //Un-assign fragment indexes for any ionic fragments (which are otherwise always FragIdx=0)
    int ionic_idx = ionic_allocation_idx;
    RDKit::ROMol::AtomIterator ai;
    for (ai = ion.get()->beginAtoms(); ai != ion.get()->endAtoms() && ionic_idx > 0; ++ai) {
        int ionic_q;
        (*ai)->getProp("IonicFragmentCharge", ionic_q);
        if (ionic_q != 0 && (!brk.isIonicBreak() || (*ai)->getIdx() != brk.getIonicIdx())) {
            if (ionic_idx & 0x1) (*ai)->setProp("FragIdx", 0);
            ionic_idx = ionic_idx >> 1;
        }
    }

    //Increment the NumUnbrokenRings setting for atoms and bonds in a broken ring
    if (brk.isRingBreak()) {
        int ringidx = brk.getRingIdx();
        RDKit::RingInfo *rinfo = ion.get()->getRingInfo();
        RDKit::RingInfo::INT_VECT::iterator it;

        RDKit::RingInfo::VECT_INT_VECT arings = rinfo->atomRings();
        for (it = arings[ringidx].begin(); it != arings[ringidx].end(); ++it) {
            unsigned int numrings;
            RDKit::Atom *atom = ion.get()->getAtomWithIdx(*it);
            atom->getProp("NumUnbrokenRings", numrings);
            atom->setProp("NumUnbrokenRings", numrings + 1);
        }

        RDKit::RingInfo::VECT_INT_VECT brings = rinfo->bondRings();
        for (it = brings[ringidx].begin(); it != brings[ringidx].end(); ++it) {
            unsigned int numrings;
            RDKit::Bond *bond = ion.get()->getBondWithIdx(*it);
            bond->getProp("NumUnbrokenRings", numrings);
            bond->setProp("NumUnbrokenRings", numrings + 1);
        }
    }
}


void FragmentTreeNode::allocatedCtdToFragment(RDKit::ROMol *romol, RDKit::Atom *atom) {

    // set fragidx to 1 until we meet the broken bone
    // this works if there is only two fragments since all fragidx already set to 1
    int broken, fragidx;
    atom->setProp("FragIdx", 1);

    RDKit::ROMol::ADJ_ITER_PAIR itp = romol->getAtomNeighbors(atom);
    for (; itp.first != itp.second; ++itp.first) {
        RDKit::Atom *nbr_atom = romol->getAtomWithIdx(*itp.first);
        nbr_atom->getProp("FragIdx", fragidx);
        RDKit::Bond *bond = romol->getBondBetweenAtoms(atom->getIdx(), nbr_atom->getIdx());
        bond->getProp("Broken", broken);
        if (!fragidx && !broken) allocatedCtdToFragment(romol, nbr_atom);
    }
}

//Utility function to label properties of the ion: is it negative? is it a radical?
void FragmentTreeNode::labelIonProperties() {

    int is_radical = moleculeHasSingleRadical(ion.get());
    int is_negative = (RDKit::MolOps::getFormalCharge(*ion) < 0);
    ion->setProp("isRadical", is_radical);
    ion->setProp("isNegative", is_negative);
    //labelNitroGroup(ion.get());
}

//Utility function to count the number of ionic fragments in a molecule
int FragmentTreeNode::countNumIonicFragments(const RDKit::ROMol *romol) {
    int num_ionic = 0;
    for (RDKit::ROMol::ConstAtomIterator ait = romol->beginAtoms(); ait != romol->endAtoms(); ++ait) {
        int ionic_frag_q;
        (*ait)->getProp("IonicFragmentCharge", ionic_frag_q);
        if (ionic_frag_q != 0)num_ionic++;
    }
    return num_ionic;
}

int FragmentTreeNode::computeNumIonicAlloc(int num_ionic_fragments) {
    return 1 << num_ionic_fragments;
}

std::pair<int, int> FragmentTreeNode::computeOrigFreeElectronsPerFrag() {

    std::pair<int, int> output(0, 0);
    RDKit::ROMol::AtomIterator ait = ion.get()->beginAtoms();
    for (; ait != ion.get()->endAtoms(); ++ait) {
        int fragidx;
        (*ait)->getProp("FragIdx", fragidx);
        if (fragidx == 0)
            output.first += e_loc[(*ait)->getIdx()];
        else
            output.second += e_loc[(*ait)->getIdx()];;
    }
    // fragment 0
    output.first /= 2;
    // fragment 1
    output.second /= 2;
    return output;
}

void FragmentTreeNode::createChildIonElectronLocRecord(std::vector<int> &child_e_loc, romol_ptr_t childmol) {

    child_e_loc.resize(childmol.get()->getNumAtoms());
    RDKit::ROMol::AtomIterator ait = childmol.get()->beginAtoms();
    for (; ait != childmol.get()->endAtoms(); ++ait) {
        unsigned int idx_in_parent;
        (*ait)->getProp("OrigIdx", idx_in_parent);
        child_e_loc[(*ait)->getIdx()] = e_loc[idx_in_parent];
    }
}

void FragmentTreeNode::recordOrigAtomIdxs(RDKit::RWMol &rwmol) {
    RDKit::ROMol::AtomIterator ait = rwmol.beginAtoms();
    for (; ait != rwmol.endAtoms(); ++ait) {
        unsigned int idx = (*ait)->getIdx();
        (*ait)->setProp("OrigIdx", idx);
    }
}<|MERGE_RESOLUTION|>--- conflicted
+++ resolved
@@ -413,11 +413,7 @@
                 auto ring_root_atom_idx = (*ring_root_ai)->getIdx();
                 auto current_root_atom_idx = (*current_root_ai)->getIdx();
 
-<<<<<<< HEAD
-                double *distance_mat = RDKit::MolOps::getDistanceMat(rw_child_ion);
-=======
                 // TODO: Double check if this works
->>>>>>> 0cc4edee
                 auto num_h_ring_root = (*ring_root_ai)->getNumExplicitHs();
                 auto num_h_current_root = (*current_root_ai)->getNumExplicitHs();
                 // get distance matrix
