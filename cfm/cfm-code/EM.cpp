/*#########################################################################
# Mass Spec Prediction and Identification of Metabolites
#
# EM.cpp
#
# Description: 	Class to apply Expectation Maximization algorithm to derive
#				model parameters.
#					E-step: IPFP or equivalent.
#					M-step: Gradient Ascent
#
# Copyright (c) 2013, Felicity Allen
# All rights reserved.

# This file is part of the cfm-id project.
# The contents are covered by the terms of the GNU Lesser General Public
# License, which is included in the file license.txt, found at the root
# of the cfm source tree.
#########################################################################*/

#include "EM.h"
#include "mpi.h"

#include <boost/algorithm/string.hpp>
#include <boost/filesystem.hpp>

EM::EM(config_t *a_cfg, FeatureCalculator *an_fc,
       std::string &a_status_filename, std::string initial_params_filename) {
    cfg = a_cfg;
    fc = an_fc;
    status_filename = a_status_filename;
    initComms();
    int num_energies_to_include = cfg->map_d_to_energy.back() + 1;
    if (initial_params_filename == "") {
        param = boost::shared_ptr<Param>(
                new Param(fc->getFeatureNames(), num_energies_to_include));
        initial_params_provided = false;
        comm->printToMasterOnly("EM: No initial params provided");
    } else {
        param = boost::shared_ptr<Param>(new Param(initial_params_filename));
        while (param->getNumEnergyLevels() < num_energies_to_include)
            param->appendRepeatedPrevEnergyParams();
        initial_params_provided = true;
        std::string msg =
                "EM: Initial params provided from " + initial_params_filename;
        comm->printToMasterOnly(msg.c_str());
    }
    sparse_params = true;
}

void EM::initComms() {
    // Initialise the communicator
    int mpi_rank, mpi_nump;
    MPI_Comm_rank(MPI_COMM_WORLD, &mpi_rank);
    MPI_Comm_size(MPI_COMM_WORLD, &mpi_nump);
    if (mpi_rank == MASTER)
        comm = new MasterComms();
    else
        comm = new WorkerComms();
}

EM::~EM() { delete comm; }

void EM::writeStatus(const char *msg) {

    std::ofstream out;
    out.open(status_filename.c_str(), std::fstream::out | std::fstream::app);
    out << msg << std::endl;
    out.close();
}

void EM::writeParamsToFile(std::string &filename) {
    param->saveToFile(filename);
}

void EM::initParams() {
    if (cfg->em_init_type == PARAM_FULL_ZERO_INIT)
        param->fullZeroInit();
    else if (cfg->em_init_type == PARAM_ZERO_INIT)
        param->zeroInit();
    else
        param->randomInit();
}

void EM::computeThetas(MolData *moldata) {
    moldata->computeTransitionThetas(*param);
}

double EM::run(std::vector<MolData> &data, int group,
               std::string &out_param_filename) {

    unused_zeroed = 0;
    int iter = 0;

    if (!initial_params_provided)
        initParams();
    comm->broadcastInitialParams(param.get());
    validation_group = group;

    // Write the initialised params to file (we may get want to reload and use
    // with saved suft state, even before updating)
    std::string init_out_param_filename = out_param_filename + "_init";
    if (comm->isMaster())
        writeParamsToFile(init_out_param_filename);

    // EM
    iter = 0;
    double Q, prevQ = -10000000.0;
    int count_no_progress = 0;
    while (iter < MAX_EM_ITERATIONS) {

        std::string iter_out_param_filename =
                out_param_filename + "_" + boost::lexical_cast<std::string>(iter);

        std::string msg = "EM Iteration " + boost::lexical_cast<std::string>(iter);
        if (comm->isMaster())
            writeStatus(msg.c_str());
        comm->printToMasterOnly(msg.c_str());

        time_t before, after;
        std::vector<MolData>::iterator itdata;

        // Reset sufficient counts
        suft_counts_t suft;
        initSuft(suft, data);

        int num_converged = 0, num_nonconverged = 0;
        int tot_numc = 0, total_numnonc = 0;
        before = time(NULL);

        std::string estep_start_msg = "----- Starting E-step Processing -----";
        if (comm->isMaster())
            writeStatus(estep_start_msg.c_str());
        comm->printToMasterOnly(estep_start_msg.c_str());

        // Do the inference part (E-step)
        itdata = data.begin();
        for (int molidx = 0; itdata != data.end(); ++itdata, molidx++) {

            if (!itdata->hasComputedGraph())
                continue; // If we couldn't compute it's graph for some reason..
            if (itdata->hasEmptySpectrum()) {
                std::cout << "Warning: No peaks with explanatory fragment found for "
                          << itdata->getId() << ", ignoring this input molecule."
                          << std::endl;
                continue; // Ignore any molecule with poor (no peaks matched a fragment)
                // or missing spectra.
            }

            if (itdata->getGroup() == validation_group)
                continue;

            MolData *moldata = &(*itdata);

            // Compute the transition probabilities
            computeThetas(moldata);
            moldata->computeTransitionProbabilities();

            // Apply the peak evidence, compute the beliefs and record the sufficient
            // statistics
            if (cfg->use_single_energy_cfm) {
                beliefs_t beliefs;
                Inference infer(moldata, cfg);
                infer.calculateBeliefs(beliefs);
                recordSufficientStatistics(suft, molidx, moldata, &beliefs);
            } else {
                IPFP ipfp(moldata, cfg);
                beliefs_t *beliefs = ipfp.calculateBeliefs();
                int status = ipfp.status;
                if (status == NON_CONVERGE || status == OSC_CONVERGE)
                    num_nonconverged++;
                else if (status == COMPLETE_CONVERGE || status == CONVERGE_AFTER_MOD)
                    num_converged++;
                recordSufficientStatistics(suft, molidx, moldata, beliefs);
            }
        }

        MPI_Barrier(MPI_COMM_WORLD); // All threads wait
        after = time(NULL);
        if (!cfg->use_single_energy_cfm) {
            total_numnonc = comm->collectSumInMaster(num_nonconverged);
            tot_numc = comm->collectSumInMaster(num_converged);
            std::string cvg_msg =
                    "Num Converged: " + boost::lexical_cast<std::string>(tot_numc);
            std::string noncvg_msg = "Num Non-Converged: " +
                                     boost::lexical_cast<std::string>(total_numnonc);
            if (comm->isMaster()) {
                writeStatus(cvg_msg.c_str());
                writeStatus(noncvg_msg.c_str());
            }
            comm->printToMasterOnly(cvg_msg.c_str());
            comm->printToMasterOnly(noncvg_msg.c_str());
        }
        std::string estep_time_msg =
                "Completed E-step processing: Time Elapsed = " +
                boost::lexical_cast<std::string>(after - before) + " seconds";
        if (comm->isMaster())
            writeStatus(estep_time_msg.c_str());
        comm->printToMasterOnly(estep_time_msg.c_str());

        MPI_Barrier(MPI_COMM_WORLD); // All threads wait for master
        // Find a new set of parameters to maximize the expected log likelihood
        // (M-step)

        std::string mstep_start_msg = "----- Starting M-step param update -----";
        if (comm->isMaster())
            writeStatus(mstep_start_msg.c_str());
        comm->printToMasterOnly(mstep_start_msg.c_str());

        before = time(NULL);
        if (cfg->ga_method == USE_LBFGS_FOR_GA)
            Q = updateParametersLBFGS(data, suft);
        else
            Q = updateParametersSimpleGradientDescent(data, suft);

        after = time(NULL);
        std::string param_update_time_msg =
                "Completed M-step param update: Time Elapsed = " +
                boost::lexical_cast<std::string>(after - before) + " seconds";
        if (comm->isMaster())
            writeStatus(param_update_time_msg.c_str());
        comm->printToMasterOnly(param_update_time_msg.c_str());

        // Write the params
        if (comm->isMaster()) {
            writeParamsToFile(iter_out_param_filename);
            writeParamsToFile(out_param_filename);
        }
        MPI_Barrier(MPI_COMM_WORLD); // All threads wait for master
        after = time(NULL);
        std::string debug_time_msg =
                "Starting Q compute: Time Elapsed = " +
                boost::lexical_cast<std::string>(after - before) + " seconds";
        if (comm->isMaster())
            writeStatus(debug_time_msg.c_str());

        // Compute the final Q (with all molecules, in case only some were used in
        // the mini-batch)
        if (cfg->ga_minibatch_nth_size > 1)
            Q = 0.0;
        double valQ = 0.0;
        int molidx = 0, numvalmols = 0, numnonvalmols = 0;
        for (itdata = data.begin(); itdata != data.end(); ++itdata, molidx++) {
            if (itdata->getGroup() == validation_group) {
                // valQ += computeQ( molidx, *itdata, suft );
                numvalmols++;
            } else if (cfg->ga_minibatch_nth_size > 1) {
                Q += computeQ(molidx, *itdata, suft);
                numnonvalmols++;
            } else
                numnonvalmols++;
        }

        MPI_Barrier(MPI_COMM_WORLD); // All threads wait for master
        after = time(NULL);
        std::string debug_time_msg2 =
                "Finished Q compute: Time Elapsed = " +
                boost::lexical_cast<std::string>(after - before) + " seconds";
        if (comm->isMaster())
            writeStatus(debug_time_msg2.c_str());

        valQ = comm->collectQInMaster(valQ);
        if (cfg->ga_minibatch_nth_size > 1) {
            Q = comm->collectQInMaster(Q);
            Q = comm->broadcastQ(Q);
        }
        numvalmols = comm->collectSumInMaster(numvalmols);
        numnonvalmols = comm->collectSumInMaster(numnonvalmols);

        // Check for convergence
        double Qratio = fabs((Q - prevQ) / Q);
        if (comm->isMaster()) {
            std::string qdif_str = boost::lexical_cast<std::string>(Qratio) + " " +
                                   boost::lexical_cast<std::string>(prevQ) + " ";
            qdif_str += "Q=" + boost::lexical_cast<std::string>(Q) +
                        " ValQ=" + boost::lexical_cast<std::string>(valQ) + " ";
            qdif_str +=
                    "Qn=" + boost::lexical_cast<std::string>(Q / numnonvalmols) +
                    " ValQn=" + boost::lexical_cast<std::string>(valQ / numvalmols) + " ";
            writeStatus(qdif_str.c_str());
            comm->printToMasterOnly(qdif_str.c_str());
        }

        if (Qratio < 1e-15)
            count_no_progress += 1;
        else
            count_no_progress = 0;

        prevQ = Q;
        if (Qratio < cfg->em_converge_thresh || count_no_progress >= 3) {
            comm->printToMasterOnly(("EM Converged after " +
                                     boost::lexical_cast<std::string>(iter) +
                                     " iterations")
                                            .c_str());
            break;
        }
        iter++;
    }

    if (iter >= MAX_EM_ITERATIONS)
        comm->printToMasterOnly(("Warning: EM did not converge after " +
                                 boost::lexical_cast<std::string>(iter) +
                                 " iterations.")
                                        .c_str());

    return Q;
}

void EM::initSuft(suft_counts_t &suft, std::vector<MolData> &data) {

    // Resize the suft structure for each molecule
    unsigned int num_mols = data.size();
    suft.values.resize(num_mols);
    for (unsigned int i = 0; i < num_mols; i++) {
        const FragmentGraph *fg = data[i].getFragmentGraph();
        int len = fg->getNumTransitions() + fg->getNumFragments();
        int num_spectra = data[i].getNumSpectra();
        suft.values[i].resize(len * num_spectra);
    }
}

void EM::recordSufficientStatistics(suft_counts_t &suft, int molidx,
                                    MolData *moldata, beliefs_t *beliefs) {

    const FragmentGraph *fg = moldata->getFragmentGraph();

    unsigned int num_transitions = fg->getNumTransitions();
    unsigned int num_fragments = fg->getNumFragments();

    int len_offset = num_transitions + num_fragments;

    // Accumulate the Sufficient Statistics
    for (unsigned int i = 0; i < num_transitions; i++) {

        const Transition *t = fg->getTransitionAtIdx(i);

        double belief = 0.0;
        int energy = cfg->map_d_to_energy[0];
        if (t->getFromId() == 0) // main ion is always id = 0
            belief += exp(beliefs->tn[i][0]);
        for (unsigned int d = 1; d < cfg->model_depth; d++) {
            energy = cfg->map_d_to_energy[d];
            if (energy != cfg->map_d_to_energy[d - 1]) {
                suft.values[molidx][i + cfg->map_d_to_energy[d - 1] * len_offset] =
                        belief;
                belief = 0.0;
            }
            belief += exp(beliefs->tn[i][d]);
        }
        suft.values[molidx][i + energy * len_offset] = belief;
    }

    // Accumulate the persistence terms
    int offset = num_transitions;
    for (unsigned int i = 0; i < num_fragments; i++) {

        double belief = 0.0;
        int energy = cfg->map_d_to_energy[0];
        if (i == 0) // main ion is always id = 0
            belief += exp(beliefs->ps[i][0]);
        for (unsigned int d = 1; d < cfg->model_depth; d++) {
            energy = cfg->map_d_to_energy[d];
            if (energy != cfg->map_d_to_energy[d - 1]) {
                suft.values[molidx][i + offset +
                                    cfg->map_d_to_energy[d - 1] * len_offset] = belief;
                belief = 0.0;
            }
            belief += exp(beliefs->ps[i][d]);
        }
        suft.values[molidx][i + offset + energy * len_offset] = belief;
    }
}

static lbfgsfloatval_t lbfgs_evaluate(void *instance, const lbfgsfloatval_t *x,
                                      lbfgsfloatval_t *g, const int n,
                                      const lbfgsfloatval_t step) {
    lbfgsfloatval_t fx = ((EM *) instance)->evaluateLBFGS(x, g, n, step);
    return fx;
}

static int lbfgs_progress(void *instance, const lbfgsfloatval_t *x,
                          const lbfgsfloatval_t *g, const lbfgsfloatval_t fx,
                          const lbfgsfloatval_t xnorm,
                          const lbfgsfloatval_t gnorm,
                          const lbfgsfloatval_t step, int n, int k, int ls) {
    ((EM *) instance)->progressLBFGS(x, g, fx, xnorm, gnorm, step, n, k, ls);
    return 0;
}

double EM::updateParametersLBFGS(std::vector<MolData> &data,
                                 suft_counts_t &suft) {

    int ret = 0;
    double Q = 0.0;
    lbfgs_parameter_t lparam;
    lbfgs_parameter_init(&lparam);
    lparam.delta = cfg->ga_converge_thresh;
    lparam.past = 1;
    lparam.max_iterations = cfg->ga_max_iterations;

    // Initial Q and gradient calculation (to determine used indexes - if we
    // already have them don't bother)
    if (comm->used_idxs.size() == 0) {
        std::vector<double> grads(param->getNumWeights(), 0.0);
        std::vector<MolData>::iterator itdata = data.begin();
        for (int molidx = 0; itdata != data.end(); ++itdata, molidx++) {
            if (itdata->getGroup() != validation_group) {
                Q += computeAndAccumulateGradient(&grads[0], molidx, *itdata, suft,
                                                  true, comm->used_idxs);
            }
            if (molidx % 10 == 0) {
                std::string msg = "Compute And Accumulate Gradient: " +
                                  std::to_string(molidx) + " mols";
                comm->printToMasterOnly(msg.c_str());
                // std::cout << "Compute And Accumulate Gradient: " <<  molidx  << "
                // mols" << std::endl;
            }
        }

        // Collect the used_idxs from all the processors into the MASTER
        comm->setMasterUsedIdxs();

        // Copy the used parameters into the LBFGS array
        if (comm->isMaster())
            zeroUnusedParams();
    }

    int N = 0;
    if (comm->isMaster())
        N = ((MasterComms *) comm)->master_used_idxs.size();
    N = comm->broadcastNumUsed(N);
    if (N > 0.1 * param->getNumWeights())
        sparse_params = false;
    lbfgsfloatval_t *x = convertCurrentParamsToLBFGS(N);
    if (!sparse_params)
        N = param->getNumWeights();

    // Select molecules to include in gradient mini-batch (will select a new set
    // at each LBFGS iteration, but for every evaluation).
    tmp_minibatch_flags.resize(data.size());
    std::vector<MolData>::iterator itdata = data.begin();
    for (int molidx = 0; itdata != data.end(); ++itdata, molidx++)
        tmp_minibatch_flags[molidx] =
                (itdata->getGroup() !=
                 validation_group); // Don't include validation molecules
    if (cfg->ga_minibatch_nth_size > 1) {
        comm->printToMasterOnly("Selecting MiniBatch for LBFGS");
        selectMiniBatch(tmp_minibatch_flags);
    }

    // Run LBFGS
    tmp_moldata_ptr_lbfgs = &data;
    tmp_suft_ptr_lbfgs = &suft;
    lbfgsfloatval_t fx;
    comm->printToMasterOnly("Running LBFGS...");
    ret = lbfgs(N, x, &fx, lbfgs_evaluate, lbfgs_progress, this, &lparam);

    // Master converts and broadcasts final param weights and Q to all
    copyLBFGSToParams(x);
    if (sparse_params)
        lbfgs_free(x);
    Q = -fx;
    comm->broadcastParams(param.get());
    Q = comm->broadcastQ(Q);

    return (Q);
}

lbfgsfloatval_t *EM::convertCurrentParamsToLBFGS(int N) {

    lbfgsfloatval_t *x;
    if (sparse_params) {
        x = lbfgs_malloc(N);
        if (x == NULL) {
            std::cout << "ERROR: Failed to allocate a memory block for variables."
                      << std::endl;
            throw EMComputationException();
        }

        // Only fill the actual parameters in the master (the others we can update
        // at the start of  each evaluate call).
        if (comm->isMaster()) {
            std::set<unsigned int>::iterator it =
                    ((MasterComms *) comm)->master_used_idxs.begin();
            for (unsigned int i = 0;
                 it != ((MasterComms *) comm)->master_used_idxs.end(); ++it)
                x[i++] = param->getWeightAtIdx(*it);
        }
    } else
        x = &((*param->getWeightsPtr())[0]); // If not sparse, just use the existing
    // param array
    return x;
}

void EM::copyGradsToLBFGS(lbfgsfloatval_t *g, std::vector<double> &grads,
                          int n) {

    if (comm->isMaster()) {
        if (sparse_params) {
            std::set<unsigned int>::iterator it =
                    ((MasterComms *) comm)->master_used_idxs.begin();
            for (unsigned int i = 0;
                 it != ((MasterComms *) comm)->master_used_idxs.end(); ++it)
                g[i++] = -grads[*it];
        } else {
            for (int i = 0; i < n; i++)
                g[i] *= -1;
        }
    }
    comm->broadcastGorX(g, n);
}

void EM::copyLBFGSToParams(const lbfgsfloatval_t *x) {
    if (sparse_params && comm->isMaster()) {
        std::set<unsigned int>::iterator it =
                ((MasterComms *) comm)->master_used_idxs.begin();
        for (unsigned int i = 0;
             it != ((MasterComms *) comm)->master_used_idxs.end(); ++it)
            param->setWeightAtIdx(x[i++], *it);
    }
}

lbfgsfloatval_t EM::evaluateLBFGS(const lbfgsfloatval_t *x, lbfgsfloatval_t *g,
                                  const int n, const lbfgsfloatval_t step) {

    // Retrieve params from LBFGS and sync between processors
    copyLBFGSToParams(x);
    comm->broadcastParams(param.get());

    // Set the location for the computed gradients (new array if sparse, else the
    // provided g) and initialise
    double *grad_ptr;
    std::vector<double> grads;
    if (sparse_params) {
        grads.resize(param->getNumWeights(), 0.0);
        grad_ptr = &grads[0];
    } else {
        grad_ptr = g;
        std::set<unsigned int>::iterator sit = comm->used_idxs.begin();
        for (; sit != comm->used_idxs.end(); ++sit)
            *(grad_ptr + *sit) = 0.0;
    }

    // Compute Q and the gradient
    double Q = 0.0;
    std::vector<MolData>::iterator itdata = tmp_moldata_ptr_lbfgs->begin();
    for (int molidx = 0; itdata != tmp_moldata_ptr_lbfgs->end();
         ++itdata, molidx++) {
        if (tmp_minibatch_flags[molidx])
            Q += computeAndAccumulateGradient(grad_ptr, molidx, *itdata,
                                              *tmp_suft_ptr_lbfgs, false,
                                              comm->used_idxs);
    }

    if (comm->isMaster())
        Q += addRegularizers(grad_ptr);
    comm->collectGradsInMaster(grad_ptr);
    Q = comm->collectQInMaster(Q);
    Q = comm->broadcastQ(Q);

    // Move the computed gradients into the lbfgs structure (note: only used idxs
    // are included)
    copyGradsToLBFGS(g, grads, n);
    return -Q;
}

void EM::progressLBFGS(const lbfgsfloatval_t *x, const lbfgsfloatval_t *g,
                       const lbfgsfloatval_t fx, const lbfgsfloatval_t xnorm,
                       const lbfgsfloatval_t gnorm, const lbfgsfloatval_t step,
                       int n, int k, int ls) {

    if (comm->isMaster()) {
        writeStatus(("LBFGS Iteration " + boost::lexical_cast<std::string>(k) +
                     ": fx = " + boost::lexical_cast<std::string>(fx))
                            .c_str());
        std::cout << "LBFGS Iteration " << k << ": fx = " << fx << std::endl;
    }

    // Select molecules to include in next gradient mini-batch (will select a new
    // set at each LBFGS iteration, but not for every evaluation).
    std::vector<MolData>::iterator itdata = tmp_moldata_ptr_lbfgs->begin();
    for (int molidx = 0; itdata != tmp_moldata_ptr_lbfgs->end();
         ++itdata, molidx++)
        tmp_minibatch_flags[molidx] =
                (itdata->getGroup() !=
                 validation_group); // Don't include validation molecules
    if (cfg->ga_minibatch_nth_size > 1)
        selectMiniBatch(tmp_minibatch_flags);
}

double EM::updateParametersSimpleGradientDescent(std::vector<MolData> &data,
                                                 suft_counts_t &suft) {

    double Q = 0.0, prev_Q = -100000.0;

    std::vector<double> grads(param->getNumWeights(), 0.0);
    std::vector<double> prev_v(param->getNumWeights(), 0.0);

    // for adam
    std::vector<double> first_moment_vector(param->getNumWeights(), 0.0);
    std::vector<double> second_moment_vector(param->getNumWeights(), 0.0);

    // for adaDelta
    std::vector<double> mean_squared_gradients(param->getNumWeights(), 0.0);
    std::vector<double> mean_squared_delta_x(param->getNumWeights(), 0.0);

    // Initial Q and gradient calculation (to determine used indexes)
    if (comm->used_idxs.size() == 0) {
        std::vector<MolData>::iterator itdata = data.begin();
        for (int molidx = 0; itdata != data.end(); ++itdata, molidx++) {
            if (itdata->getGroup() != validation_group)
                Q += computeAndAccumulateGradient(&grads[0], molidx, *itdata, suft,
                                                  true, comm->used_idxs);
        }
        if (comm->isMaster())
            Q += addRegularizers(&grads[0]);
        Q = comm->collectQInMaster(Q);
        Q = comm->broadcastQ(Q);
        comm->setMasterUsedIdxs();
        if (comm->isMaster())
            zeroUnusedParams();
    }
    int N = 0;
    if (comm->isMaster())
        N = ((MasterComms *) comm)->master_used_idxs.size();
    N = comm->broadcastNumUsed(N);

    int iter = 0;
    double learn_mult = 1.0;

    while (iter++ < cfg->ga_max_iterations &&
           fabs((Q - prev_Q) / Q) >= cfg->ga_converge_thresh) {

        if (Q < prev_Q && iter > 1)
            learn_mult = learn_mult * 0.5;

        double  learn_rate = cfg->starting_step_size * learn_mult;
        // Only use decay rate here when we are using USE_MOMENTUM_FOR_GA
        // ADAM and AdaDelta should should not use decay rate outside
        if(cfg->ga_method == USE_MOMENTUM_FOR_GA) {
            learn_rate /= (1.0 + cfg->decay_rate * iter);
        }

        if (iter > 1)
            prev_Q = Q;

        // Select molecules to include in gradient mini-batch.
        std::vector<int> minibatch_flags(data.size());
        std::vector<MolData>::iterator itdata = data.begin();
        for (int molidx = 0; itdata != data.end(); ++itdata, molidx++)
            minibatch_flags[molidx] =
                    (itdata->getGroup() !=
                     validation_group); // Don't include validation molecules
        if (cfg->ga_minibatch_nth_size > 1)
            selectMiniBatch(minibatch_flags);

        // Compute Q and the gradient
        std::vector<double>::iterator git = grads.begin();
        for (; git != grads.end(); ++git)
            *git = 0.0;
        Q = 0.0;
        itdata = data.begin();
        for (int molidx = 0; itdata != data.end(); ++itdata, molidx++) {
            if (minibatch_flags[molidx])
                Q += computeAndAccumulateGradient(&grads[0], molidx, *itdata, suft,
                                                  false, comm->used_idxs);
        }
        if (comm->isMaster())
            Q += addRegularizers(&grads[0]);
        comm->collectGradsInMaster(&grads[0]);
        Q = comm->collectQInMaster(Q);
        Q = comm->broadcastQ(Q);

        if (comm->isMaster())
            std::cout << iter << ":  Q=" << Q << " prev_Q=" << prev_Q << " Learning_Rate= " << learn_rate
                      << std::endl;

        // Step the parameters
<<<<<<< HEAD
        if (comm->isMaster())
            param->adjustWeightsByGrads_Momentum(grads,
=======
        if (comm->isMaster()) {
            if(cfg->ga_method == USE_MOMENTUM_FOR_GA)
            {
                param->adjustWeightsByGrads_Momentum(grads,
                                                     ((MasterComms *) comm)->master_used_idxs,
                                                     learn_rate, cfg->ga_momentum, prev_v);
            }
            else if(cfg->ga_method == USE_ADAM_FOR_GA)
            {
                param->adjustWeightsByGrads_Adam(grads,
>>>>>>> f32c2279
                                                 ((MasterComms *) comm)->master_used_idxs,
                                                 learn_rate,
                                                 cfg->ga_adam_beta1,
                                                 cfg->ga_adam_beta2,
                                                 cfg->ga_eps,
                                                 iter,
                                                 first_moment_vector,
                                                 second_moment_vector);

            }
            else if(cfg->ga_method == USE_ADADELTA_FOR_GA)
            {
                param->adjustWeightsByGrads_Adadelta(grads,
                                                     ((MasterComms *) comm)->master_used_idxs,
                                                     learn_rate,
                                                     cfg->decay_rate,
                                                     cfg->ga_eps,
                                                     mean_squared_gradients,
                                                     mean_squared_delta_x);
            }

        }

        comm->broadcastParams(param.get());
    }

    if (comm->isMaster()) {
        if (iter == cfg->ga_max_iterations)
            std::cout << "Gradient ascent did not converge" << std::endl;
        else
            std::cout << "Gradient ascent converged after " << iter << " iterations"
                      << std::endl;
    }
    return Q;
}

double EM::computeAndAccumulateGradient(double *grads, int molidx,
                                        MolData &moldata, suft_counts_t &suft,
                                        bool record_used_idxs,
                                        std::set<unsigned int> &used_idxs) {

    double Q = 0.0;
    const FragmentGraph *fg = moldata.getFragmentGraph();
    unsigned int num_transitions = fg->getNumTransitions();
    unsigned int num_fragments = fg->getNumFragments();

    int offset = num_transitions;

    if (!moldata.hasComputedGraph())
        return Q;

    // Compute the latest transition thetas
    moldata.computeTransitionThetas(*param);
    suft_t *suft_values = &(suft.values[molidx]);

    // Collect energies to compute
    std::vector<unsigned int> energies;
    unsigned int energy;
    int prev_energy = -1;
    for (unsigned int d = 0; d < cfg->model_depth; d++) {
        energy = cfg->map_d_to_energy[d];
        if (energy != prev_energy)
            energies.push_back(energy);
        prev_energy = energy;
    }

    // Compute the gradients
    std::vector<unsigned int>::iterator eit = energies.begin();
    for (; eit != energies.end(); ++eit) {
        energy = *eit;

        unsigned int grad_offset = energy * param->getNumWeightsPerEnergyLevel();
        unsigned int suft_offset = energy * (num_transitions + num_fragments);

        // Iterate over from_id (i)
        tmap_t::const_iterator it = fg->getFromIdTMap()->begin();
        for (int from_idx = 0; it != fg->getFromIdTMap()->end(); ++it, from_idx++) {

            // Calculate the denominator of the sum terms
            double denom = 1.0;
            std::vector<int>::const_iterator itt = it->begin();
            for (; itt != it->end(); ++itt)
                denom += exp(moldata.getThetaForIdx(energy, *itt));

            // Complete the innermost sum terms	(sum over j')
            std::map<unsigned int, double> sum_terms;
            for (itt = it->begin(); itt != it->end(); ++itt) {
                const FeatureVector *fv = moldata.getFeatureVectorForIdx(*itt);
                std::vector<feature_t>::const_iterator fvit = fv->getFeatureBegin();
                for (; fvit != fv->getFeatureEnd(); ++fvit) {
                    double val = exp(moldata.getThetaForIdx(energy, *itt)) / denom;
                    if (sum_terms.find(*fvit) != sum_terms.end())
                        sum_terms[*fvit] += val;
                    else
                        sum_terms[*fvit] = val;
                }
            }

            // Accumulate the transition (i \neq j) terms of the gradient (sum over j)
            double nu_sum = 0.0;
            for (itt = it->begin(); itt != it->end(); ++itt) {
                double nu = (*suft_values)[*itt + suft_offset];
                nu_sum += nu;
                const FeatureVector *fv = moldata.getFeatureVectorForIdx(*itt);
                std::vector<feature_t>::const_iterator fvit = fv->getFeatureBegin();
                for (; fvit != fv->getFeatureEnd(); ++fvit) {
                    *(grads + *fvit + grad_offset) += nu;
                    if (record_used_idxs)
                        used_idxs.insert(*fvit + grad_offset);
                }
                Q += nu * (moldata.getThetaForIdx(energy, *itt) - log(denom));
            }

            // Accumulate the last term of each transition and the
            // persistence (i = j) terms of the gradient and Q
            std::map<unsigned int, double>::iterator sit = sum_terms.begin();
            double nu =  (*suft_values)[offset + from_idx + suft_offset]; // persistence (i=j)
            for (; sit != sum_terms.end(); ++sit) {
                *(grads + sit->first + grad_offset) -= (nu_sum + nu) * sit->second;
                if (record_used_idxs)
                    used_idxs.insert(sit->first + grad_offset);
            }
            Q -= nu * log(denom);
        }
    }
    return Q;
}

double EM::computeQ(int molidx, MolData &moldata, suft_counts_t &suft) {

    double Q = 0.0;
    const FragmentGraph *fg = moldata.getFragmentGraph();
    unsigned int num_transitions = fg->getNumTransitions();
    unsigned int num_fragments = fg->getNumFragments();

    int offset = num_transitions;

    if (!moldata.hasComputedGraph())
        return Q;

    // Compute the latest transition thetas
    moldata.computeTransitionThetas(*param);
    suft_t *suft_values = &(suft.values[molidx]);

    // Collect energies to compute
    std::vector<unsigned int> energies;
    unsigned int energy;
    int prev_energy = -1;
    for (unsigned int d = 0; d < cfg->model_depth; d++) {
        energy = cfg->map_d_to_energy[d];
        if (energy != prev_energy)
            energies.push_back(energy);
        prev_energy = energy;
    }

    std::vector<unsigned int>::iterator eit = energies.begin();
    for (; eit != energies.end(); ++eit) {
        energy = *eit;

        unsigned int suft_offset = energy * (num_transitions + num_fragments);

        // Iterate over from_id (i)
        tmap_t::const_iterator it = fg->getFromIdTMap()->begin();
        for (int from_idx = 0; it != fg->getFromIdTMap()->end(); ++it, from_idx++) {

            // Calculate the denominator of the sum terms
            double denom = 1.0;
            std::vector<int>::const_iterator itt = it->begin();
            for (; itt != it->end(); ++itt)
                denom += exp(moldata.getThetaForIdx(energy, *itt));

            // Accumulate the transition (i \neq j) terms of the gradient (sum over j)
            double nu_sum = 0.0;
            for (itt = it->begin(); itt != it->end(); ++itt) {
                double nu = (*suft_values)[*itt + suft_offset];
                Q += nu * (moldata.getThetaForIdx(energy, *itt) - log(denom));
            }

            // Accumulate the last term of each transition and the
            // persistence (i = j) terms of the gradient and Q
            double nu =
                    (*suft_values)[offset + from_idx + suft_offset]; // persistence (i=j)
            Q -= nu * log(denom);
        }
    }
    return Q;
}

double EM::addRegularizers(double *grads) {

    double Q = 0.0;
    std::set<unsigned int>::iterator it =
            ((MasterComms *) comm)->master_used_idxs.begin();
    for (; it != ((MasterComms *) comm)->master_used_idxs.end(); ++it) {

        double weight = param->getWeightAtIdx(*it);
        Q -= 0.5 * cfg->lambda * weight * weight;
        *(grads + *it) -= cfg->lambda * weight;
    }

    // Remove the Bias terms (don't regularize the bias terms!)
    unsigned int weights_per_energy = param->getNumWeightsPerEnergyLevel();
    for (unsigned int energy = 0; energy < param->getNumEnergyLevels();
         energy++) {
        double bias = param->getWeightAtIdx(energy * weights_per_energy);
        Q += 0.5 * cfg->lambda * bias * bias;
        *(grads + energy * weights_per_energy) += cfg->lambda * bias;
    }
    return Q;
}

void EM::zeroUnusedParams() {

    unsigned int i;
    for (i = 0; i < param->getNumWeights(); i++) {
        if (((MasterComms *) comm)->master_used_idxs.find(i) ==
            ((MasterComms *) comm)->master_used_idxs.end())
            param->setWeightAtIdx(0.0, i);
    }
}

void EM::selectMiniBatch(std::vector<int> &initialized_minibatch_flags) {

    // The flags are initialized to 1's for selectable molecules, so set unwanted
    // molecule flags to 0
    int num_mols = initialized_minibatch_flags.size();
    std::vector<int> idxs(num_mols);
    int count = 0;
    for (int i = 0; i < num_mols; i++)
        if (initialized_minibatch_flags[i])
            idxs[count++] = i;
    idxs.resize(count);
    std::random_shuffle(idxs.begin(), idxs.end());
    int num_minibatch_mols =
            (num_mols + cfg->ga_minibatch_nth_size - 1) / cfg->ga_minibatch_nth_size;
    for (int i = num_minibatch_mols; i < idxs.size(); i++)
        initialized_minibatch_flags[idxs[i]] = 0;
}
<|MERGE_RESOLUTION|>--- conflicted
+++ resolved
@@ -1,930 +1,925 @@
-/*#########################################################################
-# Mass Spec Prediction and Identification of Metabolites
-#
-# EM.cpp
-#
-# Description: 	Class to apply Expectation Maximization algorithm to derive
-#				model parameters.
-#					E-step: IPFP or equivalent.
-#					M-step: Gradient Ascent
-#
-# Copyright (c) 2013, Felicity Allen
-# All rights reserved.
-
-# This file is part of the cfm-id project.
-# The contents are covered by the terms of the GNU Lesser General Public
-# License, which is included in the file license.txt, found at the root
-# of the cfm source tree.
-#########################################################################*/
-
-#include "EM.h"
-#include "mpi.h"
-
-#include <boost/algorithm/string.hpp>
-#include <boost/filesystem.hpp>
-
-EM::EM(config_t *a_cfg, FeatureCalculator *an_fc,
-       std::string &a_status_filename, std::string initial_params_filename) {
-    cfg = a_cfg;
-    fc = an_fc;
-    status_filename = a_status_filename;
-    initComms();
-    int num_energies_to_include = cfg->map_d_to_energy.back() + 1;
-    if (initial_params_filename == "") {
-        param = boost::shared_ptr<Param>(
-                new Param(fc->getFeatureNames(), num_energies_to_include));
-        initial_params_provided = false;
-        comm->printToMasterOnly("EM: No initial params provided");
-    } else {
-        param = boost::shared_ptr<Param>(new Param(initial_params_filename));
-        while (param->getNumEnergyLevels() < num_energies_to_include)
-            param->appendRepeatedPrevEnergyParams();
-        initial_params_provided = true;
-        std::string msg =
-                "EM: Initial params provided from " + initial_params_filename;
-        comm->printToMasterOnly(msg.c_str());
-    }
-    sparse_params = true;
-}
-
-void EM::initComms() {
-    // Initialise the communicator
-    int mpi_rank, mpi_nump;
-    MPI_Comm_rank(MPI_COMM_WORLD, &mpi_rank);
-    MPI_Comm_size(MPI_COMM_WORLD, &mpi_nump);
-    if (mpi_rank == MASTER)
-        comm = new MasterComms();
-    else
-        comm = new WorkerComms();
-}
-
-EM::~EM() { delete comm; }
-
-void EM::writeStatus(const char *msg) {
-
-    std::ofstream out;
-    out.open(status_filename.c_str(), std::fstream::out | std::fstream::app);
-    out << msg << std::endl;
-    out.close();
-}
-
-void EM::writeParamsToFile(std::string &filename) {
-    param->saveToFile(filename);
-}
-
-void EM::initParams() {
-    if (cfg->em_init_type == PARAM_FULL_ZERO_INIT)
-        param->fullZeroInit();
-    else if (cfg->em_init_type == PARAM_ZERO_INIT)
-        param->zeroInit();
-    else
-        param->randomInit();
-}
-
-void EM::computeThetas(MolData *moldata) {
-    moldata->computeTransitionThetas(*param);
-}
-
-double EM::run(std::vector<MolData> &data, int group,
-               std::string &out_param_filename) {
-
-    unused_zeroed = 0;
-    int iter = 0;
-
-    if (!initial_params_provided)
-        initParams();
-    comm->broadcastInitialParams(param.get());
-    validation_group = group;
-
-    // Write the initialised params to file (we may get want to reload and use
-    // with saved suft state, even before updating)
-    std::string init_out_param_filename = out_param_filename + "_init";
-    if (comm->isMaster())
-        writeParamsToFile(init_out_param_filename);
-
-    // EM
-    iter = 0;
-    double Q, prevQ = -10000000.0;
-    int count_no_progress = 0;
-    while (iter < MAX_EM_ITERATIONS) {
-
-        std::string iter_out_param_filename =
-                out_param_filename + "_" + boost::lexical_cast<std::string>(iter);
-
-        std::string msg = "EM Iteration " + boost::lexical_cast<std::string>(iter);
-        if (comm->isMaster())
-            writeStatus(msg.c_str());
-        comm->printToMasterOnly(msg.c_str());
-
-        time_t before, after;
-        std::vector<MolData>::iterator itdata;
-
-        // Reset sufficient counts
-        suft_counts_t suft;
-        initSuft(suft, data);
-
-        int num_converged = 0, num_nonconverged = 0;
-        int tot_numc = 0, total_numnonc = 0;
-        before = time(NULL);
-
-        std::string estep_start_msg = "----- Starting E-step Processing -----";
-        if (comm->isMaster())
-            writeStatus(estep_start_msg.c_str());
-        comm->printToMasterOnly(estep_start_msg.c_str());
-
-        // Do the inference part (E-step)
-        itdata = data.begin();
-        for (int molidx = 0; itdata != data.end(); ++itdata, molidx++) {
-
-            if (!itdata->hasComputedGraph())
-                continue; // If we couldn't compute it's graph for some reason..
-            if (itdata->hasEmptySpectrum()) {
-                std::cout << "Warning: No peaks with explanatory fragment found for "
-                          << itdata->getId() << ", ignoring this input molecule."
-                          << std::endl;
-                continue; // Ignore any molecule with poor (no peaks matched a fragment)
-                // or missing spectra.
-            }
-
-            if (itdata->getGroup() == validation_group)
-                continue;
-
-            MolData *moldata = &(*itdata);
-
-            // Compute the transition probabilities
-            computeThetas(moldata);
-            moldata->computeTransitionProbabilities();
-
-            // Apply the peak evidence, compute the beliefs and record the sufficient
-            // statistics
-            if (cfg->use_single_energy_cfm) {
-                beliefs_t beliefs;
-                Inference infer(moldata, cfg);
-                infer.calculateBeliefs(beliefs);
-                recordSufficientStatistics(suft, molidx, moldata, &beliefs);
-            } else {
-                IPFP ipfp(moldata, cfg);
-                beliefs_t *beliefs = ipfp.calculateBeliefs();
-                int status = ipfp.status;
-                if (status == NON_CONVERGE || status == OSC_CONVERGE)
-                    num_nonconverged++;
-                else if (status == COMPLETE_CONVERGE || status == CONVERGE_AFTER_MOD)
-                    num_converged++;
-                recordSufficientStatistics(suft, molidx, moldata, beliefs);
-            }
-        }
-
-        MPI_Barrier(MPI_COMM_WORLD); // All threads wait
-        after = time(NULL);
-        if (!cfg->use_single_energy_cfm) {
-            total_numnonc = comm->collectSumInMaster(num_nonconverged);
-            tot_numc = comm->collectSumInMaster(num_converged);
-            std::string cvg_msg =
-                    "Num Converged: " + boost::lexical_cast<std::string>(tot_numc);
-            std::string noncvg_msg = "Num Non-Converged: " +
-                                     boost::lexical_cast<std::string>(total_numnonc);
-            if (comm->isMaster()) {
-                writeStatus(cvg_msg.c_str());
-                writeStatus(noncvg_msg.c_str());
-            }
-            comm->printToMasterOnly(cvg_msg.c_str());
-            comm->printToMasterOnly(noncvg_msg.c_str());
-        }
-        std::string estep_time_msg =
-                "Completed E-step processing: Time Elapsed = " +
-                boost::lexical_cast<std::string>(after - before) + " seconds";
-        if (comm->isMaster())
-            writeStatus(estep_time_msg.c_str());
-        comm->printToMasterOnly(estep_time_msg.c_str());
-
-        MPI_Barrier(MPI_COMM_WORLD); // All threads wait for master
-        // Find a new set of parameters to maximize the expected log likelihood
-        // (M-step)
-
-        std::string mstep_start_msg = "----- Starting M-step param update -----";
-        if (comm->isMaster())
-            writeStatus(mstep_start_msg.c_str());
-        comm->printToMasterOnly(mstep_start_msg.c_str());
-
-        before = time(NULL);
-        if (cfg->ga_method == USE_LBFGS_FOR_GA)
-            Q = updateParametersLBFGS(data, suft);
-        else
-            Q = updateParametersSimpleGradientDescent(data, suft);
-
-        after = time(NULL);
-        std::string param_update_time_msg =
-                "Completed M-step param update: Time Elapsed = " +
-                boost::lexical_cast<std::string>(after - before) + " seconds";
-        if (comm->isMaster())
-            writeStatus(param_update_time_msg.c_str());
-        comm->printToMasterOnly(param_update_time_msg.c_str());
-
-        // Write the params
-        if (comm->isMaster()) {
-            writeParamsToFile(iter_out_param_filename);
-            writeParamsToFile(out_param_filename);
-        }
-        MPI_Barrier(MPI_COMM_WORLD); // All threads wait for master
-        after = time(NULL);
-        std::string debug_time_msg =
-                "Starting Q compute: Time Elapsed = " +
-                boost::lexical_cast<std::string>(after - before) + " seconds";
-        if (comm->isMaster())
-            writeStatus(debug_time_msg.c_str());
-
-        // Compute the final Q (with all molecules, in case only some were used in
-        // the mini-batch)
-        if (cfg->ga_minibatch_nth_size > 1)
-            Q = 0.0;
-        double valQ = 0.0;
-        int molidx = 0, numvalmols = 0, numnonvalmols = 0;
-        for (itdata = data.begin(); itdata != data.end(); ++itdata, molidx++) {
-            if (itdata->getGroup() == validation_group) {
-                // valQ += computeQ( molidx, *itdata, suft );
-                numvalmols++;
-            } else if (cfg->ga_minibatch_nth_size > 1) {
-                Q += computeQ(molidx, *itdata, suft);
-                numnonvalmols++;
-            } else
-                numnonvalmols++;
-        }
-
-        MPI_Barrier(MPI_COMM_WORLD); // All threads wait for master
-        after = time(NULL);
-        std::string debug_time_msg2 =
-                "Finished Q compute: Time Elapsed = " +
-                boost::lexical_cast<std::string>(after - before) + " seconds";
-        if (comm->isMaster())
-            writeStatus(debug_time_msg2.c_str());
-
-        valQ = comm->collectQInMaster(valQ);
-        if (cfg->ga_minibatch_nth_size > 1) {
-            Q = comm->collectQInMaster(Q);
-            Q = comm->broadcastQ(Q);
-        }
-        numvalmols = comm->collectSumInMaster(numvalmols);
-        numnonvalmols = comm->collectSumInMaster(numnonvalmols);
-
-        // Check for convergence
-        double Qratio = fabs((Q - prevQ) / Q);
-        if (comm->isMaster()) {
-            std::string qdif_str = boost::lexical_cast<std::string>(Qratio) + " " +
-                                   boost::lexical_cast<std::string>(prevQ) + " ";
-            qdif_str += "Q=" + boost::lexical_cast<std::string>(Q) +
-                        " ValQ=" + boost::lexical_cast<std::string>(valQ) + " ";
-            qdif_str +=
-                    "Qn=" + boost::lexical_cast<std::string>(Q / numnonvalmols) +
-                    " ValQn=" + boost::lexical_cast<std::string>(valQ / numvalmols) + " ";
-            writeStatus(qdif_str.c_str());
-            comm->printToMasterOnly(qdif_str.c_str());
-        }
-
-        if (Qratio < 1e-15)
-            count_no_progress += 1;
-        else
-            count_no_progress = 0;
-
-        prevQ = Q;
-        if (Qratio < cfg->em_converge_thresh || count_no_progress >= 3) {
-            comm->printToMasterOnly(("EM Converged after " +
-                                     boost::lexical_cast<std::string>(iter) +
-                                     " iterations")
-                                            .c_str());
-            break;
-        }
-        iter++;
-    }
-
-    if (iter >= MAX_EM_ITERATIONS)
-        comm->printToMasterOnly(("Warning: EM did not converge after " +
-                                 boost::lexical_cast<std::string>(iter) +
-                                 " iterations.")
-                                        .c_str());
-
-    return Q;
-}
-
-void EM::initSuft(suft_counts_t &suft, std::vector<MolData> &data) {
-
-    // Resize the suft structure for each molecule
-    unsigned int num_mols = data.size();
-    suft.values.resize(num_mols);
-    for (unsigned int i = 0; i < num_mols; i++) {
-        const FragmentGraph *fg = data[i].getFragmentGraph();
-        int len = fg->getNumTransitions() + fg->getNumFragments();
-        int num_spectra = data[i].getNumSpectra();
-        suft.values[i].resize(len * num_spectra);
-    }
-}
-
-void EM::recordSufficientStatistics(suft_counts_t &suft, int molidx,
-                                    MolData *moldata, beliefs_t *beliefs) {
-
-    const FragmentGraph *fg = moldata->getFragmentGraph();
-
-    unsigned int num_transitions = fg->getNumTransitions();
-    unsigned int num_fragments = fg->getNumFragments();
-
-    int len_offset = num_transitions + num_fragments;
-
-    // Accumulate the Sufficient Statistics
-    for (unsigned int i = 0; i < num_transitions; i++) {
-
-        const Transition *t = fg->getTransitionAtIdx(i);
-
-        double belief = 0.0;
-        int energy = cfg->map_d_to_energy[0];
-        if (t->getFromId() == 0) // main ion is always id = 0
-            belief += exp(beliefs->tn[i][0]);
-        for (unsigned int d = 1; d < cfg->model_depth; d++) {
-            energy = cfg->map_d_to_energy[d];
-            if (energy != cfg->map_d_to_energy[d - 1]) {
-                suft.values[molidx][i + cfg->map_d_to_energy[d - 1] * len_offset] =
-                        belief;
-                belief = 0.0;
-            }
-            belief += exp(beliefs->tn[i][d]);
-        }
-        suft.values[molidx][i + energy * len_offset] = belief;
-    }
-
-    // Accumulate the persistence terms
-    int offset = num_transitions;
-    for (unsigned int i = 0; i < num_fragments; i++) {
-
-        double belief = 0.0;
-        int energy = cfg->map_d_to_energy[0];
-        if (i == 0) // main ion is always id = 0
-            belief += exp(beliefs->ps[i][0]);
-        for (unsigned int d = 1; d < cfg->model_depth; d++) {
-            energy = cfg->map_d_to_energy[d];
-            if (energy != cfg->map_d_to_energy[d - 1]) {
-                suft.values[molidx][i + offset +
-                                    cfg->map_d_to_energy[d - 1] * len_offset] = belief;
-                belief = 0.0;
-            }
-            belief += exp(beliefs->ps[i][d]);
-        }
-        suft.values[molidx][i + offset + energy * len_offset] = belief;
-    }
-}
-
-static lbfgsfloatval_t lbfgs_evaluate(void *instance, const lbfgsfloatval_t *x,
-                                      lbfgsfloatval_t *g, const int n,
-                                      const lbfgsfloatval_t step) {
-    lbfgsfloatval_t fx = ((EM *) instance)->evaluateLBFGS(x, g, n, step);
-    return fx;
-}
-
-static int lbfgs_progress(void *instance, const lbfgsfloatval_t *x,
-                          const lbfgsfloatval_t *g, const lbfgsfloatval_t fx,
-                          const lbfgsfloatval_t xnorm,
-                          const lbfgsfloatval_t gnorm,
-                          const lbfgsfloatval_t step, int n, int k, int ls) {
-    ((EM *) instance)->progressLBFGS(x, g, fx, xnorm, gnorm, step, n, k, ls);
-    return 0;
-}
-
-double EM::updateParametersLBFGS(std::vector<MolData> &data,
-                                 suft_counts_t &suft) {
-
-    int ret = 0;
-    double Q = 0.0;
-    lbfgs_parameter_t lparam;
-    lbfgs_parameter_init(&lparam);
-    lparam.delta = cfg->ga_converge_thresh;
-    lparam.past = 1;
-    lparam.max_iterations = cfg->ga_max_iterations;
-
-    // Initial Q and gradient calculation (to determine used indexes - if we
-    // already have them don't bother)
-    if (comm->used_idxs.size() == 0) {
-        std::vector<double> grads(param->getNumWeights(), 0.0);
-        std::vector<MolData>::iterator itdata = data.begin();
-        for (int molidx = 0; itdata != data.end(); ++itdata, molidx++) {
-            if (itdata->getGroup() != validation_group) {
-                Q += computeAndAccumulateGradient(&grads[0], molidx, *itdata, suft,
-                                                  true, comm->used_idxs);
-            }
-            if (molidx % 10 == 0) {
-                std::string msg = "Compute And Accumulate Gradient: " +
-                                  std::to_string(molidx) + " mols";
-                comm->printToMasterOnly(msg.c_str());
-                // std::cout << "Compute And Accumulate Gradient: " <<  molidx  << "
-                // mols" << std::endl;
-            }
-        }
-
-        // Collect the used_idxs from all the processors into the MASTER
-        comm->setMasterUsedIdxs();
-
-        // Copy the used parameters into the LBFGS array
-        if (comm->isMaster())
-            zeroUnusedParams();
-    }
-
-    int N = 0;
-    if (comm->isMaster())
-        N = ((MasterComms *) comm)->master_used_idxs.size();
-    N = comm->broadcastNumUsed(N);
-    if (N > 0.1 * param->getNumWeights())
-        sparse_params = false;
-    lbfgsfloatval_t *x = convertCurrentParamsToLBFGS(N);
-    if (!sparse_params)
-        N = param->getNumWeights();
-
-    // Select molecules to include in gradient mini-batch (will select a new set
-    // at each LBFGS iteration, but for every evaluation).
-    tmp_minibatch_flags.resize(data.size());
-    std::vector<MolData>::iterator itdata = data.begin();
-    for (int molidx = 0; itdata != data.end(); ++itdata, molidx++)
-        tmp_minibatch_flags[molidx] =
-                (itdata->getGroup() !=
-                 validation_group); // Don't include validation molecules
-    if (cfg->ga_minibatch_nth_size > 1) {
-        comm->printToMasterOnly("Selecting MiniBatch for LBFGS");
-        selectMiniBatch(tmp_minibatch_flags);
-    }
-
-    // Run LBFGS
-    tmp_moldata_ptr_lbfgs = &data;
-    tmp_suft_ptr_lbfgs = &suft;
-    lbfgsfloatval_t fx;
-    comm->printToMasterOnly("Running LBFGS...");
-    ret = lbfgs(N, x, &fx, lbfgs_evaluate, lbfgs_progress, this, &lparam);
-
-    // Master converts and broadcasts final param weights and Q to all
-    copyLBFGSToParams(x);
-    if (sparse_params)
-        lbfgs_free(x);
-    Q = -fx;
-    comm->broadcastParams(param.get());
-    Q = comm->broadcastQ(Q);
-
-    return (Q);
-}
-
-lbfgsfloatval_t *EM::convertCurrentParamsToLBFGS(int N) {
-
-    lbfgsfloatval_t *x;
-    if (sparse_params) {
-        x = lbfgs_malloc(N);
-        if (x == NULL) {
-            std::cout << "ERROR: Failed to allocate a memory block for variables."
-                      << std::endl;
-            throw EMComputationException();
-        }
-
-        // Only fill the actual parameters in the master (the others we can update
-        // at the start of  each evaluate call).
-        if (comm->isMaster()) {
-            std::set<unsigned int>::iterator it =
-                    ((MasterComms *) comm)->master_used_idxs.begin();
-            for (unsigned int i = 0;
-                 it != ((MasterComms *) comm)->master_used_idxs.end(); ++it)
-                x[i++] = param->getWeightAtIdx(*it);
-        }
-    } else
-        x = &((*param->getWeightsPtr())[0]); // If not sparse, just use the existing
-    // param array
-    return x;
-}
-
-void EM::copyGradsToLBFGS(lbfgsfloatval_t *g, std::vector<double> &grads,
-                          int n) {
-
-    if (comm->isMaster()) {
-        if (sparse_params) {
-            std::set<unsigned int>::iterator it =
-                    ((MasterComms *) comm)->master_used_idxs.begin();
-            for (unsigned int i = 0;
-                 it != ((MasterComms *) comm)->master_used_idxs.end(); ++it)
-                g[i++] = -grads[*it];
-        } else {
-            for (int i = 0; i < n; i++)
-                g[i] *= -1;
-        }
-    }
-    comm->broadcastGorX(g, n);
-}
-
-void EM::copyLBFGSToParams(const lbfgsfloatval_t *x) {
-    if (sparse_params && comm->isMaster()) {
-        std::set<unsigned int>::iterator it =
-                ((MasterComms *) comm)->master_used_idxs.begin();
-        for (unsigned int i = 0;
-             it != ((MasterComms *) comm)->master_used_idxs.end(); ++it)
-            param->setWeightAtIdx(x[i++], *it);
-    }
-}
-
-lbfgsfloatval_t EM::evaluateLBFGS(const lbfgsfloatval_t *x, lbfgsfloatval_t *g,
-                                  const int n, const lbfgsfloatval_t step) {
-
-    // Retrieve params from LBFGS and sync between processors
-    copyLBFGSToParams(x);
-    comm->broadcastParams(param.get());
-
-    // Set the location for the computed gradients (new array if sparse, else the
-    // provided g) and initialise
-    double *grad_ptr;
-    std::vector<double> grads;
-    if (sparse_params) {
-        grads.resize(param->getNumWeights(), 0.0);
-        grad_ptr = &grads[0];
-    } else {
-        grad_ptr = g;
-        std::set<unsigned int>::iterator sit = comm->used_idxs.begin();
-        for (; sit != comm->used_idxs.end(); ++sit)
-            *(grad_ptr + *sit) = 0.0;
-    }
-
-    // Compute Q and the gradient
-    double Q = 0.0;
-    std::vector<MolData>::iterator itdata = tmp_moldata_ptr_lbfgs->begin();
-    for (int molidx = 0; itdata != tmp_moldata_ptr_lbfgs->end();
-         ++itdata, molidx++) {
-        if (tmp_minibatch_flags[molidx])
-            Q += computeAndAccumulateGradient(grad_ptr, molidx, *itdata,
-                                              *tmp_suft_ptr_lbfgs, false,
-                                              comm->used_idxs);
-    }
-
-    if (comm->isMaster())
-        Q += addRegularizers(grad_ptr);
-    comm->collectGradsInMaster(grad_ptr);
-    Q = comm->collectQInMaster(Q);
-    Q = comm->broadcastQ(Q);
-
-    // Move the computed gradients into the lbfgs structure (note: only used idxs
-    // are included)
-    copyGradsToLBFGS(g, grads, n);
-    return -Q;
-}
-
-void EM::progressLBFGS(const lbfgsfloatval_t *x, const lbfgsfloatval_t *g,
-                       const lbfgsfloatval_t fx, const lbfgsfloatval_t xnorm,
-                       const lbfgsfloatval_t gnorm, const lbfgsfloatval_t step,
-                       int n, int k, int ls) {
-
-    if (comm->isMaster()) {
-        writeStatus(("LBFGS Iteration " + boost::lexical_cast<std::string>(k) +
-                     ": fx = " + boost::lexical_cast<std::string>(fx))
-                            .c_str());
-        std::cout << "LBFGS Iteration " << k << ": fx = " << fx << std::endl;
-    }
-
-    // Select molecules to include in next gradient mini-batch (will select a new
-    // set at each LBFGS iteration, but not for every evaluation).
-    std::vector<MolData>::iterator itdata = tmp_moldata_ptr_lbfgs->begin();
-    for (int molidx = 0; itdata != tmp_moldata_ptr_lbfgs->end();
-         ++itdata, molidx++)
-        tmp_minibatch_flags[molidx] =
-                (itdata->getGroup() !=
-                 validation_group); // Don't include validation molecules
-    if (cfg->ga_minibatch_nth_size > 1)
-        selectMiniBatch(tmp_minibatch_flags);
-}
-
-double EM::updateParametersSimpleGradientDescent(std::vector<MolData> &data,
-                                                 suft_counts_t &suft) {
-
-    double Q = 0.0, prev_Q = -100000.0;
-
-    std::vector<double> grads(param->getNumWeights(), 0.0);
-    std::vector<double> prev_v(param->getNumWeights(), 0.0);
-
-    // for adam
-    std::vector<double> first_moment_vector(param->getNumWeights(), 0.0);
-    std::vector<double> second_moment_vector(param->getNumWeights(), 0.0);
-
-    // for adaDelta
-    std::vector<double> mean_squared_gradients(param->getNumWeights(), 0.0);
-    std::vector<double> mean_squared_delta_x(param->getNumWeights(), 0.0);
-
-    // Initial Q and gradient calculation (to determine used indexes)
-    if (comm->used_idxs.size() == 0) {
-        std::vector<MolData>::iterator itdata = data.begin();
-        for (int molidx = 0; itdata != data.end(); ++itdata, molidx++) {
-            if (itdata->getGroup() != validation_group)
-                Q += computeAndAccumulateGradient(&grads[0], molidx, *itdata, suft,
-                                                  true, comm->used_idxs);
-        }
-        if (comm->isMaster())
-            Q += addRegularizers(&grads[0]);
-        Q = comm->collectQInMaster(Q);
-        Q = comm->broadcastQ(Q);
-        comm->setMasterUsedIdxs();
-        if (comm->isMaster())
-            zeroUnusedParams();
-    }
-    int N = 0;
-    if (comm->isMaster())
-        N = ((MasterComms *) comm)->master_used_idxs.size();
-    N = comm->broadcastNumUsed(N);
-
-    int iter = 0;
-    double learn_mult = 1.0;
-
-    while (iter++ < cfg->ga_max_iterations &&
-           fabs((Q - prev_Q) / Q) >= cfg->ga_converge_thresh) {
-
-        if (Q < prev_Q && iter > 1)
-            learn_mult = learn_mult * 0.5;
-
-        double  learn_rate = cfg->starting_step_size * learn_mult;
-        // Only use decay rate here when we are using USE_MOMENTUM_FOR_GA
-        // ADAM and AdaDelta should should not use decay rate outside
-        if(cfg->ga_method == USE_MOMENTUM_FOR_GA) {
-            learn_rate /= (1.0 + cfg->decay_rate * iter);
-        }
-
-        if (iter > 1)
-            prev_Q = Q;
-
-        // Select molecules to include in gradient mini-batch.
-        std::vector<int> minibatch_flags(data.size());
-        std::vector<MolData>::iterator itdata = data.begin();
-        for (int molidx = 0; itdata != data.end(); ++itdata, molidx++)
-            minibatch_flags[molidx] =
-                    (itdata->getGroup() !=
-                     validation_group); // Don't include validation molecules
-        if (cfg->ga_minibatch_nth_size > 1)
-            selectMiniBatch(minibatch_flags);
-
-        // Compute Q and the gradient
-        std::vector<double>::iterator git = grads.begin();
-        for (; git != grads.end(); ++git)
-            *git = 0.0;
-        Q = 0.0;
-        itdata = data.begin();
-        for (int molidx = 0; itdata != data.end(); ++itdata, molidx++) {
-            if (minibatch_flags[molidx])
-                Q += computeAndAccumulateGradient(&grads[0], molidx, *itdata, suft,
-                                                  false, comm->used_idxs);
-        }
-        if (comm->isMaster())
-            Q += addRegularizers(&grads[0]);
-        comm->collectGradsInMaster(&grads[0]);
-        Q = comm->collectQInMaster(Q);
-        Q = comm->broadcastQ(Q);
-
-        if (comm->isMaster())
-            std::cout << iter << ":  Q=" << Q << " prev_Q=" << prev_Q << " Learning_Rate= " << learn_rate
-                      << std::endl;
-
-        // Step the parameters
-<<<<<<< HEAD
-        if (comm->isMaster())
-            param->adjustWeightsByGrads_Momentum(grads,
-=======
-        if (comm->isMaster()) {
-            if(cfg->ga_method == USE_MOMENTUM_FOR_GA)
-            {
-                param->adjustWeightsByGrads_Momentum(grads,
-                                                     ((MasterComms *) comm)->master_used_idxs,
-                                                     learn_rate, cfg->ga_momentum, prev_v);
-            }
-            else if(cfg->ga_method == USE_ADAM_FOR_GA)
-            {
-                param->adjustWeightsByGrads_Adam(grads,
->>>>>>> f32c2279
-                                                 ((MasterComms *) comm)->master_used_idxs,
-                                                 learn_rate,
-                                                 cfg->ga_adam_beta1,
-                                                 cfg->ga_adam_beta2,
-                                                 cfg->ga_eps,
-                                                 iter,
-                                                 first_moment_vector,
-                                                 second_moment_vector);
-
-            }
-            else if(cfg->ga_method == USE_ADADELTA_FOR_GA)
-            {
-                param->adjustWeightsByGrads_Adadelta(grads,
-                                                     ((MasterComms *) comm)->master_used_idxs,
-                                                     learn_rate,
-                                                     cfg->decay_rate,
-                                                     cfg->ga_eps,
-                                                     mean_squared_gradients,
-                                                     mean_squared_delta_x);
-            }
-
-        }
-
-        comm->broadcastParams(param.get());
-    }
-
-    if (comm->isMaster()) {
-        if (iter == cfg->ga_max_iterations)
-            std::cout << "Gradient ascent did not converge" << std::endl;
-        else
-            std::cout << "Gradient ascent converged after " << iter << " iterations"
-                      << std::endl;
-    }
-    return Q;
-}
-
-double EM::computeAndAccumulateGradient(double *grads, int molidx,
-                                        MolData &moldata, suft_counts_t &suft,
-                                        bool record_used_idxs,
-                                        std::set<unsigned int> &used_idxs) {
-
-    double Q = 0.0;
-    const FragmentGraph *fg = moldata.getFragmentGraph();
-    unsigned int num_transitions = fg->getNumTransitions();
-    unsigned int num_fragments = fg->getNumFragments();
-
-    int offset = num_transitions;
-
-    if (!moldata.hasComputedGraph())
-        return Q;
-
-    // Compute the latest transition thetas
-    moldata.computeTransitionThetas(*param);
-    suft_t *suft_values = &(suft.values[molidx]);
-
-    // Collect energies to compute
-    std::vector<unsigned int> energies;
-    unsigned int energy;
-    int prev_energy = -1;
-    for (unsigned int d = 0; d < cfg->model_depth; d++) {
-        energy = cfg->map_d_to_energy[d];
-        if (energy != prev_energy)
-            energies.push_back(energy);
-        prev_energy = energy;
-    }
-
-    // Compute the gradients
-    std::vector<unsigned int>::iterator eit = energies.begin();
-    for (; eit != energies.end(); ++eit) {
-        energy = *eit;
-
-        unsigned int grad_offset = energy * param->getNumWeightsPerEnergyLevel();
-        unsigned int suft_offset = energy * (num_transitions + num_fragments);
-
-        // Iterate over from_id (i)
-        tmap_t::const_iterator it = fg->getFromIdTMap()->begin();
-        for (int from_idx = 0; it != fg->getFromIdTMap()->end(); ++it, from_idx++) {
-
-            // Calculate the denominator of the sum terms
-            double denom = 1.0;
-            std::vector<int>::const_iterator itt = it->begin();
-            for (; itt != it->end(); ++itt)
-                denom += exp(moldata.getThetaForIdx(energy, *itt));
-
-            // Complete the innermost sum terms	(sum over j')
-            std::map<unsigned int, double> sum_terms;
-            for (itt = it->begin(); itt != it->end(); ++itt) {
-                const FeatureVector *fv = moldata.getFeatureVectorForIdx(*itt);
-                std::vector<feature_t>::const_iterator fvit = fv->getFeatureBegin();
-                for (; fvit != fv->getFeatureEnd(); ++fvit) {
-                    double val = exp(moldata.getThetaForIdx(energy, *itt)) / denom;
-                    if (sum_terms.find(*fvit) != sum_terms.end())
-                        sum_terms[*fvit] += val;
-                    else
-                        sum_terms[*fvit] = val;
-                }
-            }
-
-            // Accumulate the transition (i \neq j) terms of the gradient (sum over j)
-            double nu_sum = 0.0;
-            for (itt = it->begin(); itt != it->end(); ++itt) {
-                double nu = (*suft_values)[*itt + suft_offset];
-                nu_sum += nu;
-                const FeatureVector *fv = moldata.getFeatureVectorForIdx(*itt);
-                std::vector<feature_t>::const_iterator fvit = fv->getFeatureBegin();
-                for (; fvit != fv->getFeatureEnd(); ++fvit) {
-                    *(grads + *fvit + grad_offset) += nu;
-                    if (record_used_idxs)
-                        used_idxs.insert(*fvit + grad_offset);
-                }
-                Q += nu * (moldata.getThetaForIdx(energy, *itt) - log(denom));
-            }
-
-            // Accumulate the last term of each transition and the
-            // persistence (i = j) terms of the gradient and Q
-            std::map<unsigned int, double>::iterator sit = sum_terms.begin();
-            double nu =  (*suft_values)[offset + from_idx + suft_offset]; // persistence (i=j)
-            for (; sit != sum_terms.end(); ++sit) {
-                *(grads + sit->first + grad_offset) -= (nu_sum + nu) * sit->second;
-                if (record_used_idxs)
-                    used_idxs.insert(sit->first + grad_offset);
-            }
-            Q -= nu * log(denom);
-        }
-    }
-    return Q;
-}
-
-double EM::computeQ(int molidx, MolData &moldata, suft_counts_t &suft) {
-
-    double Q = 0.0;
-    const FragmentGraph *fg = moldata.getFragmentGraph();
-    unsigned int num_transitions = fg->getNumTransitions();
-    unsigned int num_fragments = fg->getNumFragments();
-
-    int offset = num_transitions;
-
-    if (!moldata.hasComputedGraph())
-        return Q;
-
-    // Compute the latest transition thetas
-    moldata.computeTransitionThetas(*param);
-    suft_t *suft_values = &(suft.values[molidx]);
-
-    // Collect energies to compute
-    std::vector<unsigned int> energies;
-    unsigned int energy;
-    int prev_energy = -1;
-    for (unsigned int d = 0; d < cfg->model_depth; d++) {
-        energy = cfg->map_d_to_energy[d];
-        if (energy != prev_energy)
-            energies.push_back(energy);
-        prev_energy = energy;
-    }
-
-    std::vector<unsigned int>::iterator eit = energies.begin();
-    for (; eit != energies.end(); ++eit) {
-        energy = *eit;
-
-        unsigned int suft_offset = energy * (num_transitions + num_fragments);
-
-        // Iterate over from_id (i)
-        tmap_t::const_iterator it = fg->getFromIdTMap()->begin();
-        for (int from_idx = 0; it != fg->getFromIdTMap()->end(); ++it, from_idx++) {
-
-            // Calculate the denominator of the sum terms
-            double denom = 1.0;
-            std::vector<int>::const_iterator itt = it->begin();
-            for (; itt != it->end(); ++itt)
-                denom += exp(moldata.getThetaForIdx(energy, *itt));
-
-            // Accumulate the transition (i \neq j) terms of the gradient (sum over j)
-            double nu_sum = 0.0;
-            for (itt = it->begin(); itt != it->end(); ++itt) {
-                double nu = (*suft_values)[*itt + suft_offset];
-                Q += nu * (moldata.getThetaForIdx(energy, *itt) - log(denom));
-            }
-
-            // Accumulate the last term of each transition and the
-            // persistence (i = j) terms of the gradient and Q
-            double nu =
-                    (*suft_values)[offset + from_idx + suft_offset]; // persistence (i=j)
-            Q -= nu * log(denom);
-        }
-    }
-    return Q;
-}
-
-double EM::addRegularizers(double *grads) {
-
-    double Q = 0.0;
-    std::set<unsigned int>::iterator it =
-            ((MasterComms *) comm)->master_used_idxs.begin();
-    for (; it != ((MasterComms *) comm)->master_used_idxs.end(); ++it) {
-
-        double weight = param->getWeightAtIdx(*it);
-        Q -= 0.5 * cfg->lambda * weight * weight;
-        *(grads + *it) -= cfg->lambda * weight;
-    }
-
-    // Remove the Bias terms (don't regularize the bias terms!)
-    unsigned int weights_per_energy = param->getNumWeightsPerEnergyLevel();
-    for (unsigned int energy = 0; energy < param->getNumEnergyLevels();
-         energy++) {
-        double bias = param->getWeightAtIdx(energy * weights_per_energy);
-        Q += 0.5 * cfg->lambda * bias * bias;
-        *(grads + energy * weights_per_energy) += cfg->lambda * bias;
-    }
-    return Q;
-}
-
-void EM::zeroUnusedParams() {
-
-    unsigned int i;
-    for (i = 0; i < param->getNumWeights(); i++) {
-        if (((MasterComms *) comm)->master_used_idxs.find(i) ==
-            ((MasterComms *) comm)->master_used_idxs.end())
-            param->setWeightAtIdx(0.0, i);
-    }
-}
-
-void EM::selectMiniBatch(std::vector<int> &initialized_minibatch_flags) {
-
-    // The flags are initialized to 1's for selectable molecules, so set unwanted
-    // molecule flags to 0
-    int num_mols = initialized_minibatch_flags.size();
-    std::vector<int> idxs(num_mols);
-    int count = 0;
-    for (int i = 0; i < num_mols; i++)
-        if (initialized_minibatch_flags[i])
-            idxs[count++] = i;
-    idxs.resize(count);
-    std::random_shuffle(idxs.begin(), idxs.end());
-    int num_minibatch_mols =
-            (num_mols + cfg->ga_minibatch_nth_size - 1) / cfg->ga_minibatch_nth_size;
-    for (int i = num_minibatch_mols; i < idxs.size(); i++)
-        initialized_minibatch_flags[idxs[i]] = 0;
-}
+/*#########################################################################
+# Mass Spec Prediction and Identification of Metabolites
+#
+# EM.cpp
+#
+# Description: 	Class to apply Expectation Maximization algorithm to derive
+#				model parameters.
+#					E-step: IPFP or equivalent.
+#					M-step: Gradient Ascent
+#
+# Copyright (c) 2013, Felicity Allen
+# All rights reserved.
+
+# This file is part of the cfm-id project.
+# The contents are covered by the terms of the GNU Lesser General Public
+# License, which is included in the file license.txt, found at the root
+# of the cfm source tree.
+#########################################################################*/
+
+#include "EM.h"
+#include "mpi.h"
+
+#include <boost/algorithm/string.hpp>
+#include <boost/filesystem.hpp>
+
+EM::EM(config_t *a_cfg, FeatureCalculator *an_fc,
+       std::string &a_status_filename, std::string initial_params_filename) {
+    cfg = a_cfg;
+    fc = an_fc;
+    status_filename = a_status_filename;
+    initComms();
+    int num_energies_to_include = cfg->map_d_to_energy.back() + 1;
+    if (initial_params_filename == "") {
+        param = boost::shared_ptr<Param>(
+                new Param(fc->getFeatureNames(), num_energies_to_include));
+        initial_params_provided = false;
+        comm->printToMasterOnly("EM: No initial params provided");
+    } else {
+        param = boost::shared_ptr<Param>(new Param(initial_params_filename));
+        while (param->getNumEnergyLevels() < num_energies_to_include)
+            param->appendRepeatedPrevEnergyParams();
+        initial_params_provided = true;
+        std::string msg =
+                "EM: Initial params provided from " + initial_params_filename;
+        comm->printToMasterOnly(msg.c_str());
+    }
+    sparse_params = true;
+}
+
+void EM::initComms() {
+    // Initialise the communicator
+    int mpi_rank, mpi_nump;
+    MPI_Comm_rank(MPI_COMM_WORLD, &mpi_rank);
+    MPI_Comm_size(MPI_COMM_WORLD, &mpi_nump);
+    if (mpi_rank == MASTER)
+        comm = new MasterComms();
+    else
+        comm = new WorkerComms();
+}
+
+EM::~EM() { delete comm; }
+
+void EM::writeStatus(const char *msg) {
+
+    std::ofstream out;
+    out.open(status_filename.c_str(), std::fstream::out | std::fstream::app);
+    out << msg << std::endl;
+    out.close();
+}
+
+void EM::writeParamsToFile(std::string &filename) {
+    param->saveToFile(filename);
+}
+
+void EM::initParams() {
+    if (cfg->em_init_type == PARAM_FULL_ZERO_INIT)
+        param->fullZeroInit();
+    else if (cfg->em_init_type == PARAM_ZERO_INIT)
+        param->zeroInit();
+    else
+        param->randomInit();
+}
+
+void EM::computeThetas(MolData *moldata) {
+    moldata->computeTransitionThetas(*param);
+}
+
+double EM::run(std::vector<MolData> &data, int group,
+               std::string &out_param_filename) {
+
+    unused_zeroed = 0;
+    int iter = 0;
+
+    if (!initial_params_provided)
+        initParams();
+    comm->broadcastInitialParams(param.get());
+    validation_group = group;
+
+    // Write the initialised params to file (we may get want to reload and use
+    // with saved suft state, even before updating)
+    std::string init_out_param_filename = out_param_filename + "_init";
+    if (comm->isMaster())
+        writeParamsToFile(init_out_param_filename);
+
+    // EM
+    iter = 0;
+    double Q, prevQ = -10000000.0;
+    int count_no_progress = 0;
+    while (iter < MAX_EM_ITERATIONS) {
+
+        std::string iter_out_param_filename =
+                out_param_filename + "_" + boost::lexical_cast<std::string>(iter);
+
+        std::string msg = "EM Iteration " + boost::lexical_cast<std::string>(iter);
+        if (comm->isMaster())
+            writeStatus(msg.c_str());
+        comm->printToMasterOnly(msg.c_str());
+
+        time_t before, after;
+        std::vector<MolData>::iterator itdata;
+
+        // Reset sufficient counts
+        suft_counts_t suft;
+        initSuft(suft, data);
+
+        int num_converged = 0, num_nonconverged = 0;
+        int tot_numc = 0, total_numnonc = 0;
+        before = time(NULL);
+
+        std::string estep_start_msg = "----- Starting E-step Processing -----";
+        if (comm->isMaster())
+            writeStatus(estep_start_msg.c_str());
+        comm->printToMasterOnly(estep_start_msg.c_str());
+
+        // Do the inference part (E-step)
+        itdata = data.begin();
+        for (int molidx = 0; itdata != data.end(); ++itdata, molidx++) {
+
+            if (!itdata->hasComputedGraph())
+                continue; // If we couldn't compute it's graph for some reason..
+            if (itdata->hasEmptySpectrum()) {
+                std::cout << "Warning: No peaks with explanatory fragment found for "
+                          << itdata->getId() << ", ignoring this input molecule."
+                          << std::endl;
+                continue; // Ignore any molecule with poor (no peaks matched a fragment)
+                // or missing spectra.
+            }
+
+            if (itdata->getGroup() == validation_group)
+                continue;
+
+            MolData *moldata = &(*itdata);
+
+            // Compute the transition probabilities
+            computeThetas(moldata);
+            moldata->computeTransitionProbabilities();
+
+            // Apply the peak evidence, compute the beliefs and record the sufficient
+            // statistics
+            if (cfg->use_single_energy_cfm) {
+                beliefs_t beliefs;
+                Inference infer(moldata, cfg);
+                infer.calculateBeliefs(beliefs);
+                recordSufficientStatistics(suft, molidx, moldata, &beliefs);
+            } else {
+                IPFP ipfp(moldata, cfg);
+                beliefs_t *beliefs = ipfp.calculateBeliefs();
+                int status = ipfp.status;
+                if (status == NON_CONVERGE || status == OSC_CONVERGE)
+                    num_nonconverged++;
+                else if (status == COMPLETE_CONVERGE || status == CONVERGE_AFTER_MOD)
+                    num_converged++;
+                recordSufficientStatistics(suft, molidx, moldata, beliefs);
+            }
+        }
+
+        MPI_Barrier(MPI_COMM_WORLD); // All threads wait
+        after = time(NULL);
+        if (!cfg->use_single_energy_cfm) {
+            total_numnonc = comm->collectSumInMaster(num_nonconverged);
+            tot_numc = comm->collectSumInMaster(num_converged);
+            std::string cvg_msg =
+                    "Num Converged: " + boost::lexical_cast<std::string>(tot_numc);
+            std::string noncvg_msg = "Num Non-Converged: " +
+                                     boost::lexical_cast<std::string>(total_numnonc);
+            if (comm->isMaster()) {
+                writeStatus(cvg_msg.c_str());
+                writeStatus(noncvg_msg.c_str());
+            }
+            comm->printToMasterOnly(cvg_msg.c_str());
+            comm->printToMasterOnly(noncvg_msg.c_str());
+        }
+        std::string estep_time_msg =
+                "Completed E-step processing: Time Elapsed = " +
+                boost::lexical_cast<std::string>(after - before) + " seconds";
+        if (comm->isMaster())
+            writeStatus(estep_time_msg.c_str());
+        comm->printToMasterOnly(estep_time_msg.c_str());
+
+        MPI_Barrier(MPI_COMM_WORLD); // All threads wait for master
+        // Find a new set of parameters to maximize the expected log likelihood
+        // (M-step)
+
+        std::string mstep_start_msg = "----- Starting M-step param update -----";
+        if (comm->isMaster())
+            writeStatus(mstep_start_msg.c_str());
+        comm->printToMasterOnly(mstep_start_msg.c_str());
+
+        before = time(NULL);
+        if (cfg->ga_method == USE_LBFGS_FOR_GA)
+            Q = updateParametersLBFGS(data, suft);
+        else
+            Q = updateParametersSimpleGradientDescent(data, suft);
+
+        after = time(NULL);
+        std::string param_update_time_msg =
+                "Completed M-step param update: Time Elapsed = " +
+                boost::lexical_cast<std::string>(after - before) + " seconds";
+        if (comm->isMaster())
+            writeStatus(param_update_time_msg.c_str());
+        comm->printToMasterOnly(param_update_time_msg.c_str());
+
+        // Write the params
+        if (comm->isMaster()) {
+            writeParamsToFile(iter_out_param_filename);
+            writeParamsToFile(out_param_filename);
+        }
+        MPI_Barrier(MPI_COMM_WORLD); // All threads wait for master
+        after = time(NULL);
+        std::string debug_time_msg =
+                "Starting Q compute: Time Elapsed = " +
+                boost::lexical_cast<std::string>(after - before) + " seconds";
+        if (comm->isMaster())
+            writeStatus(debug_time_msg.c_str());
+
+        // Compute the final Q (with all molecules, in case only some were used in
+        // the mini-batch)
+        if (cfg->ga_minibatch_nth_size > 1)
+            Q = 0.0;
+        double valQ = 0.0;
+        int molidx = 0, numvalmols = 0, numnonvalmols = 0;
+        for (itdata = data.begin(); itdata != data.end(); ++itdata, molidx++) {
+            if (itdata->getGroup() == validation_group) {
+                // valQ += computeQ( molidx, *itdata, suft );
+                numvalmols++;
+            } else if (cfg->ga_minibatch_nth_size > 1) {
+                Q += computeQ(molidx, *itdata, suft);
+                numnonvalmols++;
+            } else
+                numnonvalmols++;
+        }
+
+        MPI_Barrier(MPI_COMM_WORLD); // All threads wait for master
+        after = time(NULL);
+        std::string debug_time_msg2 =
+                "Finished Q compute: Time Elapsed = " +
+                boost::lexical_cast<std::string>(after - before) + " seconds";
+        if (comm->isMaster())
+            writeStatus(debug_time_msg2.c_str());
+
+        valQ = comm->collectQInMaster(valQ);
+        if (cfg->ga_minibatch_nth_size > 1) {
+            Q = comm->collectQInMaster(Q);
+            Q = comm->broadcastQ(Q);
+        }
+        numvalmols = comm->collectSumInMaster(numvalmols);
+        numnonvalmols = comm->collectSumInMaster(numnonvalmols);
+
+        // Check for convergence
+        double Qratio = fabs((Q - prevQ) / Q);
+        if (comm->isMaster()) {
+            std::string qdif_str = boost::lexical_cast<std::string>(Qratio) + " " +
+                                   boost::lexical_cast<std::string>(prevQ) + " ";
+            qdif_str += "Q=" + boost::lexical_cast<std::string>(Q) +
+                        " ValQ=" + boost::lexical_cast<std::string>(valQ) + " ";
+            qdif_str +=
+                    "Qn=" + boost::lexical_cast<std::string>(Q / numnonvalmols) +
+                    " ValQn=" + boost::lexical_cast<std::string>(valQ / numvalmols) + " ";
+            writeStatus(qdif_str.c_str());
+            comm->printToMasterOnly(qdif_str.c_str());
+        }
+
+        if (Qratio < 1e-15)
+            count_no_progress += 1;
+        else
+            count_no_progress = 0;
+
+        prevQ = Q;
+        if (Qratio < cfg->em_converge_thresh || count_no_progress >= 3) {
+            comm->printToMasterOnly(("EM Converged after " +
+                                     boost::lexical_cast<std::string>(iter) +
+                                     " iterations")
+                                            .c_str());
+            break;
+        }
+        iter++;
+    }
+
+    if (iter >= MAX_EM_ITERATIONS)
+        comm->printToMasterOnly(("Warning: EM did not converge after " +
+                                 boost::lexical_cast<std::string>(iter) +
+                                 " iterations.")
+                                        .c_str());
+
+    return Q;
+}
+
+void EM::initSuft(suft_counts_t &suft, std::vector<MolData> &data) {
+
+    // Resize the suft structure for each molecule
+    unsigned int num_mols = data.size();
+    suft.values.resize(num_mols);
+    for (unsigned int i = 0; i < num_mols; i++) {
+        const FragmentGraph *fg = data[i].getFragmentGraph();
+        int len = fg->getNumTransitions() + fg->getNumFragments();
+        int num_spectra = data[i].getNumSpectra();
+        suft.values[i].resize(len * num_spectra);
+    }
+}
+
+void EM::recordSufficientStatistics(suft_counts_t &suft, int molidx,
+                                    MolData *moldata, beliefs_t *beliefs) {
+
+    const FragmentGraph *fg = moldata->getFragmentGraph();
+
+    unsigned int num_transitions = fg->getNumTransitions();
+    unsigned int num_fragments = fg->getNumFragments();
+
+    int len_offset = num_transitions + num_fragments;
+
+    // Accumulate the Sufficient Statistics
+    for (unsigned int i = 0; i < num_transitions; i++) {
+
+        const Transition *t = fg->getTransitionAtIdx(i);
+
+        double belief = 0.0;
+        int energy = cfg->map_d_to_energy[0];
+        if (t->getFromId() == 0) // main ion is always id = 0
+            belief += exp(beliefs->tn[i][0]);
+        for (unsigned int d = 1; d < cfg->model_depth; d++) {
+            energy = cfg->map_d_to_energy[d];
+            if (energy != cfg->map_d_to_energy[d - 1]) {
+                suft.values[molidx][i + cfg->map_d_to_energy[d - 1] * len_offset] =
+                        belief;
+                belief = 0.0;
+            }
+            belief += exp(beliefs->tn[i][d]);
+        }
+        suft.values[molidx][i + energy * len_offset] = belief;
+    }
+
+    // Accumulate the persistence terms
+    int offset = num_transitions;
+    for (unsigned int i = 0; i < num_fragments; i++) {
+
+        double belief = 0.0;
+        int energy = cfg->map_d_to_energy[0];
+        if (i == 0) // main ion is always id = 0
+            belief += exp(beliefs->ps[i][0]);
+        for (unsigned int d = 1; d < cfg->model_depth; d++) {
+            energy = cfg->map_d_to_energy[d];
+            if (energy != cfg->map_d_to_energy[d - 1]) {
+                suft.values[molidx][i + offset +
+                                    cfg->map_d_to_energy[d - 1] * len_offset] = belief;
+                belief = 0.0;
+            }
+            belief += exp(beliefs->ps[i][d]);
+        }
+        suft.values[molidx][i + offset + energy * len_offset] = belief;
+    }
+}
+
+static lbfgsfloatval_t lbfgs_evaluate(void *instance, const lbfgsfloatval_t *x,
+                                      lbfgsfloatval_t *g, const int n,
+                                      const lbfgsfloatval_t step) {
+    lbfgsfloatval_t fx = ((EM *) instance)->evaluateLBFGS(x, g, n, step);
+    return fx;
+}
+
+static int lbfgs_progress(void *instance, const lbfgsfloatval_t *x,
+                          const lbfgsfloatval_t *g, const lbfgsfloatval_t fx,
+                          const lbfgsfloatval_t xnorm,
+                          const lbfgsfloatval_t gnorm,
+                          const lbfgsfloatval_t step, int n, int k, int ls) {
+    ((EM *) instance)->progressLBFGS(x, g, fx, xnorm, gnorm, step, n, k, ls);
+    return 0;
+}
+
+double EM::updateParametersLBFGS(std::vector<MolData> &data,
+                                 suft_counts_t &suft) {
+
+    int ret = 0;
+    double Q = 0.0;
+    lbfgs_parameter_t lparam;
+    lbfgs_parameter_init(&lparam);
+    lparam.delta = cfg->ga_converge_thresh;
+    lparam.past = 1;
+    lparam.max_iterations = cfg->ga_max_iterations;
+
+    // Initial Q and gradient calculation (to determine used indexes - if we
+    // already have them don't bother)
+    if (comm->used_idxs.size() == 0) {
+        std::vector<double> grads(param->getNumWeights(), 0.0);
+        std::vector<MolData>::iterator itdata = data.begin();
+        for (int molidx = 0; itdata != data.end(); ++itdata, molidx++) {
+            if (itdata->getGroup() != validation_group) {
+                Q += computeAndAccumulateGradient(&grads[0], molidx, *itdata, suft,
+                                                  true, comm->used_idxs);
+            }
+            if (molidx % 10 == 0) {
+                std::string msg = "Compute And Accumulate Gradient: " +
+                                  std::to_string(molidx) + " mols";
+                comm->printToMasterOnly(msg.c_str());
+                // std::cout << "Compute And Accumulate Gradient: " <<  molidx  << "
+                // mols" << std::endl;
+            }
+        }
+
+        // Collect the used_idxs from all the processors into the MASTER
+        comm->setMasterUsedIdxs();
+
+        // Copy the used parameters into the LBFGS array
+        if (comm->isMaster())
+            zeroUnusedParams();
+    }
+
+    int N = 0;
+    if (comm->isMaster())
+        N = ((MasterComms *) comm)->master_used_idxs.size();
+    N = comm->broadcastNumUsed(N);
+    if (N > 0.1 * param->getNumWeights())
+        sparse_params = false;
+    lbfgsfloatval_t *x = convertCurrentParamsToLBFGS(N);
+    if (!sparse_params)
+        N = param->getNumWeights();
+
+    // Select molecules to include in gradient mini-batch (will select a new set
+    // at each LBFGS iteration, but for every evaluation).
+    tmp_minibatch_flags.resize(data.size());
+    std::vector<MolData>::iterator itdata = data.begin();
+    for (int molidx = 0; itdata != data.end(); ++itdata, molidx++)
+        tmp_minibatch_flags[molidx] =
+                (itdata->getGroup() !=
+                 validation_group); // Don't include validation molecules
+    if (cfg->ga_minibatch_nth_size > 1) {
+        comm->printToMasterOnly("Selecting MiniBatch for LBFGS");
+        selectMiniBatch(tmp_minibatch_flags);
+    }
+
+    // Run LBFGS
+    tmp_moldata_ptr_lbfgs = &data;
+    tmp_suft_ptr_lbfgs = &suft;
+    lbfgsfloatval_t fx;
+    comm->printToMasterOnly("Running LBFGS...");
+    ret = lbfgs(N, x, &fx, lbfgs_evaluate, lbfgs_progress, this, &lparam);
+
+    // Master converts and broadcasts final param weights and Q to all
+    copyLBFGSToParams(x);
+    if (sparse_params)
+        lbfgs_free(x);
+    Q = -fx;
+    comm->broadcastParams(param.get());
+    Q = comm->broadcastQ(Q);
+
+    return (Q);
+}
+
+lbfgsfloatval_t *EM::convertCurrentParamsToLBFGS(int N) {
+
+    lbfgsfloatval_t *x;
+    if (sparse_params) {
+        x = lbfgs_malloc(N);
+        if (x == NULL) {
+            std::cout << "ERROR: Failed to allocate a memory block for variables."
+                      << std::endl;
+            throw EMComputationException();
+        }
+
+        // Only fill the actual parameters in the master (the others we can update
+        // at the start of  each evaluate call).
+        if (comm->isMaster()) {
+            std::set<unsigned int>::iterator it =
+                    ((MasterComms *) comm)->master_used_idxs.begin();
+            for (unsigned int i = 0;
+                 it != ((MasterComms *) comm)->master_used_idxs.end(); ++it)
+                x[i++] = param->getWeightAtIdx(*it);
+        }
+    } else
+        x = &((*param->getWeightsPtr())[0]); // If not sparse, just use the existing
+    // param array
+    return x;
+}
+
+void EM::copyGradsToLBFGS(lbfgsfloatval_t *g, std::vector<double> &grads,
+                          int n) {
+
+    if (comm->isMaster()) {
+        if (sparse_params) {
+            std::set<unsigned int>::iterator it =
+                    ((MasterComms *) comm)->master_used_idxs.begin();
+            for (unsigned int i = 0;
+                 it != ((MasterComms *) comm)->master_used_idxs.end(); ++it)
+                g[i++] = -grads[*it];
+        } else {
+            for (int i = 0; i < n; i++)
+                g[i] *= -1;
+        }
+    }
+    comm->broadcastGorX(g, n);
+}
+
+void EM::copyLBFGSToParams(const lbfgsfloatval_t *x) {
+    if (sparse_params && comm->isMaster()) {
+        std::set<unsigned int>::iterator it =
+                ((MasterComms *) comm)->master_used_idxs.begin();
+        for (unsigned int i = 0;
+             it != ((MasterComms *) comm)->master_used_idxs.end(); ++it)
+            param->setWeightAtIdx(x[i++], *it);
+    }
+}
+
+lbfgsfloatval_t EM::evaluateLBFGS(const lbfgsfloatval_t *x, lbfgsfloatval_t *g,
+                                  const int n, const lbfgsfloatval_t step) {
+
+    // Retrieve params from LBFGS and sync between processors
+    copyLBFGSToParams(x);
+    comm->broadcastParams(param.get());
+
+    // Set the location for the computed gradients (new array if sparse, else the
+    // provided g) and initialise
+    double *grad_ptr;
+    std::vector<double> grads;
+    if (sparse_params) {
+        grads.resize(param->getNumWeights(), 0.0);
+        grad_ptr = &grads[0];
+    } else {
+        grad_ptr = g;
+        std::set<unsigned int>::iterator sit = comm->used_idxs.begin();
+        for (; sit != comm->used_idxs.end(); ++sit)
+            *(grad_ptr + *sit) = 0.0;
+    }
+
+    // Compute Q and the gradient
+    double Q = 0.0;
+    std::vector<MolData>::iterator itdata = tmp_moldata_ptr_lbfgs->begin();
+    for (int molidx = 0; itdata != tmp_moldata_ptr_lbfgs->end();
+         ++itdata, molidx++) {
+        if (tmp_minibatch_flags[molidx])
+            Q += computeAndAccumulateGradient(grad_ptr, molidx, *itdata,
+                                              *tmp_suft_ptr_lbfgs, false,
+                                              comm->used_idxs);
+    }
+
+    if (comm->isMaster())
+        Q += addRegularizers(grad_ptr);
+    comm->collectGradsInMaster(grad_ptr);
+    Q = comm->collectQInMaster(Q);
+    Q = comm->broadcastQ(Q);
+
+    // Move the computed gradients into the lbfgs structure (note: only used idxs
+    // are included)
+    copyGradsToLBFGS(g, grads, n);
+    return -Q;
+}
+
+void EM::progressLBFGS(const lbfgsfloatval_t *x, const lbfgsfloatval_t *g,
+                       const lbfgsfloatval_t fx, const lbfgsfloatval_t xnorm,
+                       const lbfgsfloatval_t gnorm, const lbfgsfloatval_t step,
+                       int n, int k, int ls) {
+
+    if (comm->isMaster()) {
+        writeStatus(("LBFGS Iteration " + boost::lexical_cast<std::string>(k) +
+                     ": fx = " + boost::lexical_cast<std::string>(fx))
+                            .c_str());
+        std::cout << "LBFGS Iteration " << k << ": fx = " << fx << std::endl;
+    }
+
+    // Select molecules to include in next gradient mini-batch (will select a new
+    // set at each LBFGS iteration, but not for every evaluation).
+    std::vector<MolData>::iterator itdata = tmp_moldata_ptr_lbfgs->begin();
+    for (int molidx = 0; itdata != tmp_moldata_ptr_lbfgs->end();
+         ++itdata, molidx++)
+        tmp_minibatch_flags[molidx] =
+                (itdata->getGroup() !=
+                 validation_group); // Don't include validation molecules
+    if (cfg->ga_minibatch_nth_size > 1)
+        selectMiniBatch(tmp_minibatch_flags);
+}
+
+double EM::updateParametersSimpleGradientDescent(std::vector<MolData> &data,
+                                                 suft_counts_t &suft) {
+
+    double Q = 0.0, prev_Q = -100000.0;
+
+    std::vector<double> grads(param->getNumWeights(), 0.0);
+    std::vector<double> prev_v(param->getNumWeights(), 0.0);
+
+    // for adam
+    std::vector<double> first_moment_vector(param->getNumWeights(), 0.0);
+    std::vector<double> second_moment_vector(param->getNumWeights(), 0.0);
+
+    // for adaDelta
+    std::vector<double> mean_squared_gradients(param->getNumWeights(), 0.0);
+    std::vector<double> mean_squared_delta_x(param->getNumWeights(), 0.0);
+
+    // Initial Q and gradient calculation (to determine used indexes)
+    if (comm->used_idxs.size() == 0) {
+        std::vector<MolData>::iterator itdata = data.begin();
+        for (int molidx = 0; itdata != data.end(); ++itdata, molidx++) {
+            if (itdata->getGroup() != validation_group)
+                Q += computeAndAccumulateGradient(&grads[0], molidx, *itdata, suft,
+                                                  true, comm->used_idxs);
+        }
+        if (comm->isMaster())
+            Q += addRegularizers(&grads[0]);
+        Q = comm->collectQInMaster(Q);
+        Q = comm->broadcastQ(Q);
+        comm->setMasterUsedIdxs();
+        if (comm->isMaster())
+            zeroUnusedParams();
+    }
+    int N = 0;
+    if (comm->isMaster())
+        N = ((MasterComms *) comm)->master_used_idxs.size();
+    N = comm->broadcastNumUsed(N);
+
+    int iter = 0;
+    double learn_mult = 1.0;
+
+    while (iter++ < cfg->ga_max_iterations &&
+           fabs((Q - prev_Q) / Q) >= cfg->ga_converge_thresh) {
+
+        if (Q < prev_Q && iter > 1)
+            learn_mult = learn_mult * 0.5;
+
+        double  learn_rate = cfg->starting_step_size * learn_mult;
+        // Only use decay rate here when we are using USE_MOMENTUM_FOR_GA
+        // ADAM and AdaDelta should should not use decay rate outside
+        if(cfg->ga_method == USE_MOMENTUM_FOR_GA) {
+            learn_rate /= (1.0 + cfg->decay_rate * iter);
+        }
+
+        if (iter > 1)
+            prev_Q = Q;
+
+        // Select molecules to include in gradient mini-batch.
+        std::vector<int> minibatch_flags(data.size());
+        std::vector<MolData>::iterator itdata = data.begin();
+        for (int molidx = 0; itdata != data.end(); ++itdata, molidx++)
+            minibatch_flags[molidx] =
+                    (itdata->getGroup() !=
+                     validation_group); // Don't include validation molecules
+        if (cfg->ga_minibatch_nth_size > 1)
+            selectMiniBatch(minibatch_flags);
+
+        // Compute Q and the gradient
+        std::vector<double>::iterator git = grads.begin();
+        for (; git != grads.end(); ++git)
+            *git = 0.0;
+        Q = 0.0;
+        itdata = data.begin();
+        for (int molidx = 0; itdata != data.end(); ++itdata, molidx++) {
+            if (minibatch_flags[molidx])
+                Q += computeAndAccumulateGradient(&grads[0], molidx, *itdata, suft,
+                                                  false, comm->used_idxs);
+        }
+        if (comm->isMaster())
+            Q += addRegularizers(&grads[0]);
+        comm->collectGradsInMaster(&grads[0]);
+        Q = comm->collectQInMaster(Q);
+        Q = comm->broadcastQ(Q);
+
+        if (comm->isMaster())
+            std::cout << iter << ":  Q=" << Q << " prev_Q=" << prev_Q << " Learning_Rate= " << learn_rate
+                      << std::endl;
+
+        // Step the parameters
+        if (comm->isMaster()) {
+            if(cfg->ga_method == USE_MOMENTUM_FOR_GA)
+            {
+                param->adjustWeightsByGrads_Momentum(grads,
+                                                     ((MasterComms *) comm)->master_used_idxs,
+                                                     learn_rate, cfg->ga_momentum, prev_v);
+            }
+            else if(cfg->ga_method == USE_ADAM_FOR_GA)
+            {
+                param->adjustWeightsByGrads_Adam(grads,
+                                                 ((MasterComms *) comm)->master_used_idxs,
+                                                 learn_rate,
+                                                 cfg->ga_adam_beta1,
+                                                 cfg->ga_adam_beta2,
+                                                 cfg->ga_eps,
+                                                 iter,
+                                                 first_moment_vector,
+                                                 second_moment_vector);
+
+            }
+            else if(cfg->ga_method == USE_ADADELTA_FOR_GA)
+            {
+                param->adjustWeightsByGrads_Adadelta(grads,
+                                                     ((MasterComms *) comm)->master_used_idxs,
+                                                     learn_rate,
+                                                     cfg->decay_rate,
+                                                     cfg->ga_eps,
+                                                     mean_squared_gradients,
+                                                     mean_squared_delta_x);
+            }
+
+        }
+
+        comm->broadcastParams(param.get());
+    }
+
+    if (comm->isMaster()) {
+        if (iter == cfg->ga_max_iterations)
+            std::cout << "Gradient ascent did not converge" << std::endl;
+        else
+            std::cout << "Gradient ascent converged after " << iter << " iterations"
+                      << std::endl;
+    }
+    return Q;
+}
+
+double EM::computeAndAccumulateGradient(double *grads, int molidx,
+                                        MolData &moldata, suft_counts_t &suft,
+                                        bool record_used_idxs,
+                                        std::set<unsigned int> &used_idxs) {
+
+    double Q = 0.0;
+    const FragmentGraph *fg = moldata.getFragmentGraph();
+    unsigned int num_transitions = fg->getNumTransitions();
+    unsigned int num_fragments = fg->getNumFragments();
+
+    int offset = num_transitions;
+
+    if (!moldata.hasComputedGraph())
+        return Q;
+
+    // Compute the latest transition thetas
+    moldata.computeTransitionThetas(*param);
+    suft_t *suft_values = &(suft.values[molidx]);
+
+    // Collect energies to compute
+    std::vector<unsigned int> energies;
+    unsigned int energy;
+    int prev_energy = -1;
+    for (unsigned int d = 0; d < cfg->model_depth; d++) {
+        energy = cfg->map_d_to_energy[d];
+        if (energy != prev_energy)
+            energies.push_back(energy);
+        prev_energy = energy;
+    }
+
+    // Compute the gradients
+    std::vector<unsigned int>::iterator eit = energies.begin();
+    for (; eit != energies.end(); ++eit) {
+        energy = *eit;
+
+        unsigned int grad_offset = energy * param->getNumWeightsPerEnergyLevel();
+        unsigned int suft_offset = energy * (num_transitions + num_fragments);
+
+        // Iterate over from_id (i)
+        tmap_t::const_iterator it = fg->getFromIdTMap()->begin();
+        for (int from_idx = 0; it != fg->getFromIdTMap()->end(); ++it, from_idx++) {
+
+            // Calculate the denominator of the sum terms
+            double denom = 1.0;
+            std::vector<int>::const_iterator itt = it->begin();
+            for (; itt != it->end(); ++itt)
+                denom += exp(moldata.getThetaForIdx(energy, *itt));
+
+            // Complete the innermost sum terms	(sum over j')
+            std::map<unsigned int, double> sum_terms;
+            for (itt = it->begin(); itt != it->end(); ++itt) {
+                const FeatureVector *fv = moldata.getFeatureVectorForIdx(*itt);
+                std::vector<feature_t>::const_iterator fvit = fv->getFeatureBegin();
+                for (; fvit != fv->getFeatureEnd(); ++fvit) {
+                    double val = exp(moldata.getThetaForIdx(energy, *itt)) / denom;
+                    if (sum_terms.find(*fvit) != sum_terms.end())
+                        sum_terms[*fvit] += val;
+                    else
+                        sum_terms[*fvit] = val;
+                }
+            }
+
+            // Accumulate the transition (i \neq j) terms of the gradient (sum over j)
+            double nu_sum = 0.0;
+            for (itt = it->begin(); itt != it->end(); ++itt) {
+                double nu = (*suft_values)[*itt + suft_offset];
+                nu_sum += nu;
+                const FeatureVector *fv = moldata.getFeatureVectorForIdx(*itt);
+                std::vector<feature_t>::const_iterator fvit = fv->getFeatureBegin();
+                for (; fvit != fv->getFeatureEnd(); ++fvit) {
+                    *(grads + *fvit + grad_offset) += nu;
+                    if (record_used_idxs)
+                        used_idxs.insert(*fvit + grad_offset);
+                }
+                Q += nu * (moldata.getThetaForIdx(energy, *itt) - log(denom));
+            }
+
+            // Accumulate the last term of each transition and the
+            // persistence (i = j) terms of the gradient and Q
+            std::map<unsigned int, double>::iterator sit = sum_terms.begin();
+            double nu =  (*suft_values)[offset + from_idx + suft_offset]; // persistence (i=j)
+            for (; sit != sum_terms.end(); ++sit) {
+                *(grads + sit->first + grad_offset) -= (nu_sum + nu) * sit->second;
+                if (record_used_idxs)
+                    used_idxs.insert(sit->first + grad_offset);
+            }
+            Q -= nu * log(denom);
+        }
+    }
+    return Q;
+}
+
+double EM::computeQ(int molidx, MolData &moldata, suft_counts_t &suft) {
+
+    double Q = 0.0;
+    const FragmentGraph *fg = moldata.getFragmentGraph();
+    unsigned int num_transitions = fg->getNumTransitions();
+    unsigned int num_fragments = fg->getNumFragments();
+
+    int offset = num_transitions;
+
+    if (!moldata.hasComputedGraph())
+        return Q;
+
+    // Compute the latest transition thetas
+    moldata.computeTransitionThetas(*param);
+    suft_t *suft_values = &(suft.values[molidx]);
+
+    // Collect energies to compute
+    std::vector<unsigned int> energies;
+    unsigned int energy;
+    int prev_energy = -1;
+    for (unsigned int d = 0; d < cfg->model_depth; d++) {
+        energy = cfg->map_d_to_energy[d];
+        if (energy != prev_energy)
+            energies.push_back(energy);
+        prev_energy = energy;
+    }
+
+    std::vector<unsigned int>::iterator eit = energies.begin();
+    for (; eit != energies.end(); ++eit) {
+        energy = *eit;
+
+        unsigned int suft_offset = energy * (num_transitions + num_fragments);
+
+        // Iterate over from_id (i)
+        tmap_t::const_iterator it = fg->getFromIdTMap()->begin();
+        for (int from_idx = 0; it != fg->getFromIdTMap()->end(); ++it, from_idx++) {
+
+            // Calculate the denominator of the sum terms
+            double denom = 1.0;
+            std::vector<int>::const_iterator itt = it->begin();
+            for (; itt != it->end(); ++itt)
+                denom += exp(moldata.getThetaForIdx(energy, *itt));
+
+            // Accumulate the transition (i \neq j) terms of the gradient (sum over j)
+            double nu_sum = 0.0;
+            for (itt = it->begin(); itt != it->end(); ++itt) {
+                double nu = (*suft_values)[*itt + suft_offset];
+                Q += nu * (moldata.getThetaForIdx(energy, *itt) - log(denom));
+            }
+
+            // Accumulate the last term of each transition and the
+            // persistence (i = j) terms of the gradient and Q
+            double nu =
+                    (*suft_values)[offset + from_idx + suft_offset]; // persistence (i=j)
+            Q -= nu * log(denom);
+        }
+    }
+    return Q;
+}
+
+double EM::addRegularizers(double *grads) {
+
+    double Q = 0.0;
+    std::set<unsigned int>::iterator it =
+            ((MasterComms *) comm)->master_used_idxs.begin();
+    for (; it != ((MasterComms *) comm)->master_used_idxs.end(); ++it) {
+
+        double weight = param->getWeightAtIdx(*it);
+        Q -= 0.5 * cfg->lambda * weight * weight;
+        *(grads + *it) -= cfg->lambda * weight;
+    }
+
+    // Remove the Bias terms (don't regularize the bias terms!)
+    unsigned int weights_per_energy = param->getNumWeightsPerEnergyLevel();
+    for (unsigned int energy = 0; energy < param->getNumEnergyLevels();
+         energy++) {
+        double bias = param->getWeightAtIdx(energy * weights_per_energy);
+        Q += 0.5 * cfg->lambda * bias * bias;
+        *(grads + energy * weights_per_energy) += cfg->lambda * bias;
+    }
+    return Q;
+}
+
+void EM::zeroUnusedParams() {
+
+    unsigned int i;
+    for (i = 0; i < param->getNumWeights(); i++) {
+        if (((MasterComms *) comm)->master_used_idxs.find(i) ==
+            ((MasterComms *) comm)->master_used_idxs.end())
+            param->setWeightAtIdx(0.0, i);
+    }
+}
+
+void EM::selectMiniBatch(std::vector<int> &initialized_minibatch_flags) {
+
+    // The flags are initialized to 1's for selectable molecules, so set unwanted
+    // molecule flags to 0
+    int num_mols = initialized_minibatch_flags.size();
+    std::vector<int> idxs(num_mols);
+    int count = 0;
+    for (int i = 0; i < num_mols; i++)
+        if (initialized_minibatch_flags[i])
+            idxs[count++] = i;
+    idxs.resize(count);
+    std::random_shuffle(idxs.begin(), idxs.end());
+    int num_minibatch_mols =
+            (num_mols + cfg->ga_minibatch_nth_size - 1) / cfg->ga_minibatch_nth_size;
+    for (int i = num_minibatch_mols; i < idxs.size(); i++)
+        initialized_minibatch_flags[idxs[i]] = 0;
+}