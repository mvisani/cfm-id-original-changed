/*#########################################################################
# Mass Spec Prediction and Identification of Metabolites
#
# EM.h
#
# Description: 	Class to apply Expectation Maximization algorithm to derive 
#				model parameters.
#					E-step: IPFP or equivalent.
#					M-step: Gradient Ascent
#
# Copyright (c) 2013, Felicity Allen
# All rights reserved.

# This file is part of the cfm-id project.
# The contents are covered by the terms of the GNU Lesser General Public
# License, which is included in the file license.txt, found at the root
# of the cfm source tree.
#########################################################################*/

#ifndef __EM_TRAIN_H__
#define __EM_TRAIN_H__
#include <chrono>

#include "Config.h"
#include "MolData.h"
#include "Param.h"
#include "NNParam.h"
#include "Solver.h"
#include "ModelBase.h"

//Sufficient stats, access by transition index for a given molecule
typedef std::vector<double> suft_t;

struct suft_counts_t {
    //Access each by molecule index
    std::vector<suft_t> values;
};

class EmModel : public ModelBase {
public:
    //Constructor
    //Note: To include the group in the status filename, include _GRP_ in the name
    EmModel(config_t *a_cfg, FeatureCalculator *an_fc, std::string &a_status_filename,
       std::string initial_params_filename = "");

    ~EmModel();

    //Run the EM algorithm on the supplied data (except the specified group),
    //return the final likelihood value.
    double
    trainModel(std::vector<MolData> &molDataSet, int group, std::string &out_param_filename, int energy_level) override;

    //This is public so the test can access it....there must be a better way?
    virtual int computeAndAccumulateGradient(float *grads, int mol_idx, MolData &mol_data, suft_counts_t &suft,
                                             int sampling_method, unsigned int energy);

    virtual void collectUsedIdx(MolData &mol_data, std::set<unsigned int> &used_idxs, unsigned int energy);

    virtual double computeLogLikelihoodLoss(int molidx, MolData &moldata, suft_counts_t &suft, unsigned int energy);

protected:
    // timer
    std::chrono::system_clock::time_point start_time;

    //Further virtual functions
    virtual void computeThetas(MolData *moldata);

    //Use to note when unused parameters have been zeroed (so we don't

    //Initialise sufficient statistics
    void initSuft(suft_counts_t &suft, std::vector<MolData> &data);

    //Update sufficient statistics based on beliefs
    void recordSufficientStatistics(suft_counts_t &suft, int molidx, MolData *moldata, beliefs_t *beliefs,
                                    unsigned int energy);


    //Simple gradient ascent
    double updateParametersGradientAscent(std::vector<MolData> &data, suft_counts_t &suft, double learning_rate,
                                          int sampling_method, unsigned int energy);

    double computeAndSyncLoss(std::vector<MolData> &data, suft_counts_t &suft, unsigned int energy);

    //Helper functions

    // function to add Regularization term for Q
    // update grads is updated if a ptr is passed
    // nullptr means do not update grads
    virtual double getRegularizationTerm(unsigned int energy);

    virtual void updateGradientForRegularizationTerm(float *grads, unsigned int energy);

    void getSubSampledTransitions(MolData &moldata, int sampling_method, unsigned int energy,
                                  std::set<int> &selected_trans_id) const;
    void
    computeMetrics(int energy_level, std::vector<MolData, std::allocator<MolData>>::iterator &itdata,
                       double &jaccard, double &w_jaccard);

    double getUpdatedLearningRate(double learning_rate, int iter) const;

    void updateTrainingParams(double loss, double prev_loss, double loss_ratio, float &learning_rate,
                              int &sampling_method,
                              int &count_no_progress) const;


<<<<<<< HEAD
=======
    std::string
    getMetricsString(double loss, double prev_loss, double best_loss,
                     const std::chrono::system_clock::time_point &after,
                     double val_q, int num_val_mols,
                     int num_training_mols, double train_jaccard, double train_w_jaccard, double val_jaccard,
                     double val_w_jaccard, double loss_ratio) const;

    void
    computeLossAndMetrics(int energy_level, int molidx, std::vector<MolData, std::allocator<MolData>>::iterator &mol_it,
                          suft_counts_t &suft, double &val_q, int &num_val_mols, int &num_training_mols,
                          double &train_jaccard, double &train_w_jaccard, double &val_jaccard, double &val_w_jaccard);

    float getUsedCupTime(clock_t c_start, clock_t c_end) const;

    float getTimeDifference(const std::chrono::system_clock::time_point &before,
                            const std::chrono::system_clock::time_point &after) const;

    std::string getTimeDifferenceStr(const std::chrono::system_clock::time_point &before,
                            const std::chrono::system_clock::time_point &after) const;
>>>>>>> 47dbecb7
};

#endif // __EM_TRAIN_H__<|MERGE_RESOLUTION|>--- conflicted
+++ resolved
@@ -103,8 +103,6 @@
                               int &count_no_progress) const;
 
 
-<<<<<<< HEAD
-=======
     std::string
     getMetricsString(double loss, double prev_loss, double best_loss,
                      const std::chrono::system_clock::time_point &after,
@@ -124,7 +122,6 @@
 
     std::string getTimeDifferenceStr(const std::chrono::system_clock::time_point &before,
                             const std::chrono::system_clock::time_point &after) const;
->>>>>>> 47dbecb7
 };
 
 #endif // __EM_TRAIN_H__