/*#########################################################################
# Mass Spec Prediction and Identification of Metabolites
#
# milp.c
#
# Description: 	Functions for running the milp solver looking for
#				valid assignment of bonds and hydrogens.
#
# Copyright (c) 2013, Felicity Allen
# All rights reserved.

# This file is part of the cfm-id project.
# The contents are covered by the terms of the GNU Lesser General Public
# License, which is included in the file license.txt, found at the root
# of the cfm source tree.
#########################################################################*/

#include "MILP.h"
#include "lp_lib.h"
#include <GraphMol/RingInfo.h>
#include <GraphMol/RWMol.h>
#include <GraphMol/MolOps.h>

//#ifndef __DEBUG_CONSTRAINTS__
//#define __DEBUG_CONSTRAINTS__

int MILP::runSolver(std::vector<int> &output_bmax, bool allow_lp_q, int max_free_pairs, bool allow_rerangmenet) {
    //Uses lp_solve: based on demonstration code provided.
    unsigned int numunbroken;
    int broken, fragidx, origval;
    int Ncol, *colno = nullptr, i, ret = 0, output_max_e = 0;
    REAL *row = nullptr;
    lprec *lp;

    // use

    auto kekulized_mol = RDKit::RWMol(*mol);
    RDKit::MolOps::Kekulize(kekulized_mol);

    // Variables are: num electron pairs
    // added per bond-> i.e. 1 = single, 2 = double, 3 = triple,
    // lone pair added per bond due to beginning atom,
    // lone pair added per bond due to end atom (at most one total),
    // place for charge due to H loss per atom (at most one total)
    int num_bonds = (int)kekulized_mol.getNumBonds();
    int num_atoms = (int)kekulized_mol.getNumAtoms();
    Ncol = num_bonds * 3 + num_atoms;
    lp = make_lp(0, Ncol);
    if (lp == nullptr)
        ret = 1; /* couldn't construct a new model... */

    if (ret == 0) {
        colno = (int *) malloc(Ncol * sizeof(*colno));
        row = (REAL *) malloc(Ncol * sizeof(*row));
        if ((colno == nullptr) || (row == nullptr))
            ret = 2;
    }

    //Bond Constraints
    int min_single_bonds = 0;
    if (ret == 0) {
        set_add_rowmode(lp, TRUE);

        //All bonds must be at most TRIPLE bonds ( <= 3 )
        //except broken bonds ( <= 0 ) and ring bonds ( <= 2 )
<<<<<<< HEAD
        for (i = 0; i < num_bonds; i++) {
            set_int(lp, i + 1, TRUE); //sets variable to integer
=======
        for (i = 0; i < num_bonds && ret == 0; i++) {
            //set_int(lp, i + 1, TRUE); //sets variable to integer
>>>>>>> a06a32ab

            RDKit::Bond *bond = kekulized_mol.getBondWithIdx(i);
            int limit = 0;      //bonds that are broken or in the other fragment are limited to 0
            int end_lp_limit = 0, begin_lp_limit = 0;    //bonds for which there is no lone pair to donate (or broken, or in other fragment) are limited to 0
            bond->getProp("Broken", broken);
            RDKit::Atom *begin_atom = bond->getBeginAtom();
            begin_atom->getProp("FragIdx", fragidx);
            int min_limit = 0;
            if (!broken && fragidx == fragmentidx) {

                if(!allow_rerangmenet){
                    min_limit = int(bond->getBondTypeAsDouble());
                    limit = std::min(min_limit + 1, 3);
                    //limit = 3;
                }
                else{
                    min_limit = 1;
                    limit = 3;
                }

                min_single_bonds++;
                bond->getProp("NumUnbrokenRings", numunbroken);
                if (numunbroken > 0)
                    limit = 2;
                else {
                    begin_lp_limit = allow_lp_q && getAtomLPLimit(begin_atom);
                    end_lp_limit = allow_lp_q && getAtomLPLimit(bond->getEndAtom());
                }
            }
            //Valence limit constraint
            colno[0] = i + 1; //variable idx i.e. bond
            row[0] = 1;          //multiplier
            colno[1] = num_bonds + i + 1; //variable idx i.e. begin lone pair bond
            row[1] = 1;          //multiplier
            colno[2] = 2 * num_bonds + i + 1; //variable idx i.e. end lone pair bond
            row[2] = 1;          //multiplier

            if (!add_constraintex(lp, 3, row, colno, LE, limit)) {
                ret = 3;
                break;
            }
#ifdef __DEBUG_CONSTRAINTS__
            printConstraint( 3, colno, false, limit );
#endif

            //Minimum constraint (LP bond + standard bond is at least a single bond)
            colno[0] = i + 1;
            row[0] = 1;          //multiplier
            if (!add_constraintex(lp, 1, row, colno, GE, min_limit)) {
                ret = 3;
                break;
            }
#ifdef __DEBUG_CONSTRAINTS__
            printConstraint( 1, colno, true, min_limit );
#endif
            //Lone pair constraint due to begin atom
            colno[0] = num_bonds + i + 1;
            row[0] = 1;          //multiplier
            if (!add_constraintex(lp, 1, row, colno, LE, begin_lp_limit)) {
                ret = 3;
                break;
            }
#ifdef __DEBUG_CONSTRAINTS__
            printConstraint( 1, colno, false, begin_lp_limit );
#endif

            //Lone pair constraint due to end atom
            colno[0] = 2 * num_bonds + i + 1;
            row[0] = 1;          //multiplier
            if (!add_constraintex(lp, 1, row, colno, LE, end_lp_limit)) {
                ret = 3;
                break;
            }
#ifdef __DEBUG_CONSTRAINTS__
            printConstraint( 1, colno, false, end_lp_limit );
#endif
        }

        //Add constraints for neighbouring ring bonds (can't have two double in a row)
        RDKit::RingInfo *rinfo = kekulized_mol.getRingInfo();
        RDKit::RingInfo::VECT_INT_VECT brings = rinfo->bondRings();
        RDKit::RingInfo::VECT_INT_VECT::iterator bit = brings.begin();
        for (int ringidx = 0; bit != brings.end() && ret == 0; ++bit, ringidx++) {

            if (ringidx == broken_ringidx) continue;
            row[0] = 1;
            row[1] = 1;
            row[2] = 1;
            row[3] = 1;

            //Create a vector of flags indicating bonds included in the ring
            std::vector<int> ring_bond_flags(num_bonds);
            for (int i = 0; i < num_bonds; i++) ring_bond_flags[i] = 0;
            RDKit::RingInfo::INT_VECT::iterator it;
            for (it = bit->begin(); it != bit->end(); ++it) ring_bond_flags[*it] = 1;

            //Traverse around the ring, creating the constraints
            RDKit::Bond *bond = kekulized_mol.getBondWithIdx(*(bit->begin())); //Starting Bond
            RDKit::Bond *start_bond = bond, *prev_bond = bond;
            RDKit::Atom *atom = bond->getBeginAtom();
            int first_flag = 1;
            while (ret == 0 && (first_flag || prev_bond != start_bond)) {
                bond = getNextBondInRing(bond, atom, ring_bond_flags);
                colno[0] = prev_bond->getIdx() + 1;
                colno[1] = bond->getIdx() + 1;
                colno[2] = prev_bond->getIdx() + 1 + num_bonds;
                colno[3] = bond->getIdx() + 1 + num_bonds;
                if (!add_constraintex(lp, 4, row, colno, LE, 3)) ret = 3;
                atom = bond->getOtherAtom(atom);
                prev_bond = bond;
                first_flag = 0;
            }
        }

        //Add atom valence constraints to neighbouring bonds
        int numlp = 0;
        std::vector<int> lp_indexes(num_atoms, -1);
        for (i = 0; i < num_atoms && ret == 0; i++) {
            RDKit::Atom *atom = kekulized_mol.getAtomWithIdx(i);
            atom->getProp("FragIdx", fragidx);
            atom->getProp("OrigValence", origval);
            int ionic_q;
            atom->getProp("IonicFragmentCharge", ionic_q);
            int has_lp;
            atom->getProp("HasLP", has_lp);
            unsigned int num_ur;
            atom->getProp("NumUnbrokenRings", num_ur);

            //Charge due to H loss constraints
            colno[0] = 3 * num_bonds + i + 1;
            row[0] = 1;
            int hloss_allowed = (!has_lp) && (fragidx == fragmentidx) && (ionic_q == 0) && (num_ur == 0);
            if (!add_constraintex(lp, 1, row, colno, LE, hloss_allowed))
                ret = 3;
#ifdef __DEBUG_CONSTRAINTS__
            printConstraint( 1, colno, false, hloss_allowed);
#endif
            if (ret != 0) break;

            if (fragidx != fragmentidx) continue;

            //Base valence constraints
            RDKit::ROMol::OEDGE_ITER cbond_beg,cbond_end;
		    boost::tie(cbond_beg, cbond_end) = kekulized_mol.getAtomBonds( atom );
            //RDKit::ROMol::OEDGE_ITER it = ip.first;
            int j = 0;
            if (hloss_allowed) j = 1;

            for ( ; cbond_beg != cbond_end; ++ cbond_beg ){
            //for (; it != ip.second; ++it) {
                RDKit::Bond *cbond = (*mol)[*cbond_beg].get();
                int cbond_broken;
                cbond->getProp("Broken", cbond_broken);
                if(cbond_broken)
                    continue;

                colno[j] = cbond->getIdx() + 1; //variable idx i.e. bond
                row[j++] = 1;          //multiplier
                //For atoms that don't contribute the lone pairs,
                //ensure lone pair bonds are counted towards valence total
                if (cbond->getBeginAtomIdx() != i) {
                    colno[j] = cbond->getIdx() + 1 + num_bonds;
                    row[j++] = 1;
                }
                if (cbond->getEndAtomIdx() != i) {
                    colno[j] = cbond->getIdx() + 1 + 2 * num_bonds;
                    row[j++] = 1;
                }
            }
            if (j > 0) {
                int val_limit = origval;
                if (atom->getDegree() > origval) val_limit = atom->getDegree();
                if (!add_constraintex(lp, j, row, colno, LE, val_limit))
                    ret = 3;
#ifdef __DEBUG_CONSTRAINTS__
                printConstraint( j, colno, false, val_limit );
#endif
            }

        }

        //Total Lone Pair bond and H loss constraints - at most one of either used
        if (ret == 0) {
            int j = 0;
            for (i = num_bonds; i < 3 * num_bonds + num_atoms; i++) {
                colno[j] = i + 1; //variable idx
                row[j++] = 1;     //multiplier
            }
            if (!add_constraintex(lp, j, row, colno, LE, 1))
                ret = 3;
#ifdef __DEBUG_CONSTRAINTS__
            printConstraint( j, colno, false, 1 );
#endif

        }

        //Add the maximum constraint (no point finding a solution with more electrons than we have)
        if (ret == 0) {
            for (int j = 0; j < Ncol; j++) {
                colno[j] = j + 1;
                row[j] = 1;
            }
            if (!add_constraintex(lp, Ncol, row, colno, LE, max_free_pairs + min_single_bonds))
                ret = 3;
#ifdef __DEBUG_CONSTRAINTS__
            printConstraint( Ncol, colno, false, max_free_pairs+min_single_bonds );
#endif
        }

    }

    if (ret == 0) {
        // set the objective function = sum bond electrons + sum lone pairs used for bonding
        set_add_rowmode(lp, FALSE);
        for (int j = 0; j < Ncol; j++) {
            colno[j] = j + 1;
            row[j] = 1;
        }
        if (!set_obj_fnex(lp, Ncol, row, colno))
            ret = 4;
    }

    if (ret == 0){
        for(int i = 0; i < Ncol; i++){
            set_int(lp, i+1, TRUE);
        }
    }
    //Run optimization
    if (ret == 0) {
        set_maxim(lp);
        set_verbose(lp, IMPORTANT);
        ret = solve(lp);
        if (ret == OPTIMAL){
            ret = 0;
            //std::cout << "OPTIMAL" << std::endl;
        }
        else {
            ret = 5;
            //std::cout << "NOT OPTIMAL" << std::endl;
        }

    }

    //Extract Results
    output_bmax.resize(Ncol);
    if (ret == 0) {
        get_variables(lp, row);
        for (int j = 0; j < Ncol; j++) output_bmax[j] = (int) row[j];
        int obj = get_objective(lp);
        output_max_e = obj - min_single_bonds;
    } else for (int j = 0; j < Ncol; j++) output_bmax[j] = 0;

    //Combine the lone pair results
    for (int j = 0; j < num_bonds; j++) output_bmax[j + num_bonds] += output_bmax[j + 2 * num_bonds];
    //Condense the atom H loss charge position results to a single index (or -1 if none)
    int hloss_idx[2] = {-1, -1};
    for (int j = 0; j < num_atoms; j++) {
        if (output_bmax[j + 3 * num_bonds]) hloss_idx[fragmentidx] = j;
    }
    output_bmax.resize(2 * num_bonds + 2);
    output_bmax[2 * num_bonds] = hloss_idx[0];
    output_bmax[2 * num_bonds + 1] = hloss_idx[1];

    // Free allocated memory
    if (row != nullptr) free(row);
    if (colno != nullptr) free(colno);
    if (lp != nullptr) delete_lp(lp);

    return output_max_e;
}

//Helper function - allows traversal of a ring one bond at a time
RDKit::Bond *MILP::getNextBondInRing(RDKit::Bond *bond, RDKit::Atom *atom, std::vector<int> &ring_bond_flags) {

	RDKit::ROMol::OEDGE_ITER beg_abond, end_abond;
	boost::tie(beg_abond, end_abond)= atom->getOwningMol().getAtomBonds( atom );
	for( ; beg_abond != end_abond; ++beg_abond ){
		int idx = (*mol)[*beg_abond]->getIdx();
		if( ring_bond_flags[idx] && idx != bond->getIdx() )
			return atom->getOwningMol().getBondWithIdx(idx);
	}
	return nullptr;	//Error@!
}

void MILP::printConstraint(int num_terms, int *colno, bool ge, int val) {
    if (!verbose) return;
    for (int k = 0; k < num_terms; k++) {
        std::cout << colno[k];
        if (k != num_terms - 1) std::cout << "+";
    }
    if (ge) std::cout << " >= " << val << std::endl;
    else std::cout << " <= " << val << std::endl;

}

int MILP::getAtomLPLimit(RDKit::Atom *atom) {
    int has_lp;
    atom->getProp("HasLP", has_lp);
    int val;
    atom->getProp("OrigValence", val);
    unsigned int num_unbroken;
    atom->getProp("NumUnbrokenRings", num_unbroken);
    return (has_lp && (atom->getDegree() <= val) && (num_unbroken == 0));
}<|MERGE_RESOLUTION|>--- conflicted
+++ resolved
@@ -28,7 +28,7 @@
     //Uses lp_solve: based on demonstration code provided.
     unsigned int numunbroken;
     int broken, fragidx, origval;
-    int Ncol, *colno = nullptr, i, ret = 0, output_max_e = 0;
+    int Ncol, *colno = nullptr, i = 0, ret = 0, output_max_e = -1;
     REAL *row = nullptr;
     lprec *lp;
 
@@ -63,13 +63,8 @@
 
         //All bonds must be at most TRIPLE bonds ( <= 3 )
         //except broken bonds ( <= 0 ) and ring bonds ( <= 2 )
-<<<<<<< HEAD
-        for (i = 0; i < num_bonds; i++) {
-            set_int(lp, i + 1, TRUE); //sets variable to integer
-=======
         for (i = 0; i < num_bonds && ret == 0; i++) {
             //set_int(lp, i + 1, TRUE); //sets variable to integer
->>>>>>> a06a32ab
 
             RDKit::Bond *bond = kekulized_mol.getBondWithIdx(i);
             int limit = 0;      //bonds that are broken or in the other fragment are limited to 0
@@ -320,7 +315,10 @@
         for (int j = 0; j < Ncol; j++) output_bmax[j] = (int) row[j];
         int obj = get_objective(lp);
         output_max_e = obj - min_single_bonds;
-    } else for (int j = 0; j < Ncol; j++) output_bmax[j] = 0;
+    } else {
+        for (int j = 0; j < Ncol; j++)
+            output_bmax[j] = 0;
+    }
 
     //Combine the lone pair results
     for (int j = 0; j < num_bonds; j++) output_bmax[j + num_bonds] += output_bmax[j + 2 * num_bonds];
