--- conflicted
+++ resolved
@@ -123,7 +123,6 @@
     }
 }
 
-<<<<<<< HEAD
 void labelNitroGroup(const RDKit::ROMol *mol) {
     // NOTE this is a context specific solution for nitro group single bond oxygen
     auto fparams = new RDKit::FragCatParams(PI_BOND_FGRPS_PICKLE);
@@ -150,15 +149,11 @@
 }
 
 int getValence(const RDKit::Atom *atom) {
-=======
-int getValence(const RDKit::Atom * atom) {
->>>>>>> 78a60a44
     RDKit::PeriodicTable *pt = RDKit::PeriodicTable::getTable();
     //Fetch or compute the valence of the atom in the input molecule (we disallow valence changes for now)
     int valence = -1;
     unsigned int num_val = pt->getValenceList(atom->getSymbol()).size();
     int def_val = pt->getDefaultValence(atom->getSymbol());
-<<<<<<< HEAD
 
     //special case for nitrogroup
     int on_nitro_group;
@@ -168,8 +163,6 @@
         valence = 1;
         return valence;
     }
-=======
->>>>>>> 78a60a44
     if (num_val == 1 && def_val != -1) {
         valence = def_val; //Hack to cover many cases - which can otherwise get complicated
     } else {
