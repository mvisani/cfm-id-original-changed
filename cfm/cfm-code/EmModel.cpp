--- conflicted
+++ resolved
@@ -92,10 +92,6 @@
     int sampling_method = cfg->ga_sampling_method;
     int em_no_progress_count = 0;
 
-<<<<<<< HEAD
-
-=======
->>>>>>> 47dbecb7
     auto mol_it = molDataSet.begin();
     for (int molidx = 0; mol_it != molDataSet.end(); ++mol_it, molidx++) {
         if (mol_it->hasEmptySpectrum(energy_level) && mol_it->getGroup() != validation_group)
@@ -123,7 +119,6 @@
         int tot_numc = 0, total_numnonc = 0;
         auto before = std::chrono::high_resolution_clock::now();
 
-
         // Do the inference part (E-step)
         mol_it = molDataSet.begin();
         for (int molidx = 0; mol_it != molDataSet.end(); ++mol_it, molidx++) {
@@ -132,18 +127,11 @@
                 continue; // If we couldn't compute it's graph for some reason..
             if (mol_it->hasEmptySpectrum(energy_level))
                 continue; // Ignore any molecule with poor (no peaks matched a fragment)
-<<<<<<< HEAD
-                // or missing spectra.
-
-            //if (mol_it->getGroup() == validation_group)
-            //    continue;
-=======
             // or missing spectra.
 
             // do noting if disbaled
             if (mol_it->getGroup() == validation_group && cfg->disable_cross_val_metrics)
                 continue;
->>>>>>> 47dbecb7
 
             MolData *moldata = &(*mol_it);
 
@@ -270,11 +258,6 @@
         }
 
         prev_loss = loss;
-<<<<<<< HEAD
-
-        switch_to_weighted_jaccard = comm->broadcastBooleanFlag(switch_to_weighted_jaccard);
-=======
->>>>>>> 47dbecb7
         iter++;
     }
 
@@ -287,8 +270,6 @@
     return best_loss;
 }
 
-<<<<<<< HEAD
-=======
 float
 EmModel::getTimeDifference(const std::chrono::system_clock::time_point &before,
         const std::chrono::system_clock::time_point &after) const {
@@ -357,7 +338,6 @@
     return qdif_str;
 }
 
->>>>>>> 47dbecb7
 void
 EmModel::updateTrainingParams(double loss, double prev_loss, double loss_ratio, float &learning_rate,
                               int &sampling_method,
@@ -397,38 +377,6 @@
     return loss;
 }
 
-<<<<<<< HEAD
-void EmModel::computeValidationMetrics(int energy_level, int molidx,
-                                       std::vector<MolData, std::allocator<MolData>>::iterator &moldata,
-                                       suft_counts_t &suft, double &val_q, int &num_val_mols, double &jaccard,
-                                       double &w_jaccard) {
-
-    val_q += computeLogLikelihoodLoss(molidx, *moldata, suft);
-    num_val_mols++;
-    Comparator *jaccard_cmp = new Jaccard(cfg->ppm_mass_tol, cfg->abs_mass_tol);
-    Comparator *weighed_jaccard_cmp = new WeightedJaccard(cfg->ppm_mass_tol, cfg->abs_mass_tol);
-
-    if (cfg->use_single_energy_cfm) {
-        moldata->computePredictedSpectra(*param, false, false, energy_level);
-        moldata->postprocessPredictedSpectra(100, 1, 30, 2.0);
-        jaccard += jaccard_cmp->computeScore(moldata->getOrigSpectrum(energy_level), moldata->getPredictedSpectrum(energy_level));
-        w_jaccard += weighed_jaccard_cmp->computeScore(moldata->getOrigSpectrum(energy_level),
-                                          moldata->getPredictedSpectrum(energy_level));
-    } else {
-        moldata->computePredictedSpectra(*param, false, false);
-        moldata->postprocessPredictedSpectra(100, 1, 30, 2.0);
-        std::vector<unsigned int> energies;
-        getEnergiesLevels(energies);
-        for (auto &energy: energies) {
-            jaccard += jaccard_cmp->computeScore(moldata->getOrigSpectrum(energy), moldata->getPredictedSpectrum(energy));
-            w_jaccard += weighed_jaccard_cmp->computeScore(moldata->getOrigSpectrum(energy), moldata->getPredictedSpectrum(energy));
-        }
-        jaccard /= (double) energies.size();
-        w_jaccard /= (double) energies.size();
-    }
-    delete jaccard_cmp;
-    delete weighed_jaccard_cmp;
-=======
 void EmModel::computeMetrics(int energy_level, std::vector<MolData, std::allocator<MolData>>::iterator &moldata,
                              double &dice, double &w_dice) {
 
@@ -444,7 +392,6 @@
 
     delete dice_cmp;
     delete weighed_dice_cmp;
->>>>>>> 47dbecb7
 }
 
 void EmModel::initSuft(suft_counts_t &suft, std::vector<MolData> &data) {
@@ -581,19 +528,11 @@
             for (int molidx = 0; mol_it != data.end(); ++mol_it, molidx++) {
                 if (minibatch_flags[molidx] == batch_idx && mol_it->getGroup() != validation_group) {
                     // so now it should not crash anymore
-<<<<<<< HEAD
-                    if(!mol_it->hasComputedGraph())
-                        continue;
-
-                    computeAndAccumulateGradient(&grads[0], molidx, *mol_it, suft, false, comm->used_idxs,
-                                                 sampling_method);
-=======
                     if (!mol_it->hasComputedGraph())
                         continue;
 
                     num_trans += computeAndAccumulateGradient(&grads[0], molidx, *mol_it, suft,
                                                               sampling_method, energy);
->>>>>>> 47dbecb7
                 }
             }
 
@@ -612,12 +551,8 @@
             }
 
             // this should be a better way in large number of cores
-<<<<<<< HEAD
-            comm->broadcastParamsWeights(param.get());
-=======
             // comm->broadcastParamsWeights(param.get());
             comm->broadcastParamsWeightsOrigMpi(param.get());
->>>>>>> 47dbecb7
         }
 
         // End of epoch
