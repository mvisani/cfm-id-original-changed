/*#########################################################################
# Mass Spec Prediction and Identification of Metabolites
#
# param.cpp
#
# Description: 	Class for parameterization of fragmentation probabilities
#				within the bayesian network fragmentation trees.
#
# Copyright (c) 2013, Felicity Allen
# All rights reserved.

# This file is part of the cfm-id project.
# The contents are covered by the terms of the GNU Lesser General Public
# License, which is included in the file license.txt, found at the root
# of the cfm source tree.
#########################################################################*/

#include "Param.h"

//Constructor to initialise parameter weight size from a feature list
Param::Param(std::vector<std::string> a_feature_list, int a_num_energy_levels) :
        feature_list(a_feature_list), num_energy_levels(a_num_energy_levels) {

    FeatureCalculator fc(feature_list);
    unsigned int len = fc.getNumFeatures();
    unsigned int total_len = len * num_energy_levels;
    weights.resize(total_len);
    expected_num_input_features = len;
}

//Constructor to create skeleton parameter copy 
//(doesn't actually copy weights, just resizes to same)
Param::Param(Param &param_instance) {
    num_energy_levels = param_instance.num_energy_levels;
    weights.resize(param_instance.getNumWeights());
}

//Append a set of parameters for the next energy level
void Param::appendNextEnergyParams(Param &next_param, int energy) {

    //Check that the features match
    if (feature_list.size() != next_param.getFeatureNames()->size()
        || getNumWeightsPerEnergyLevel() != next_param.getNumWeightsPerEnergyLevel()) {
        std::cout << "Mismatch in features for parameters to be appended" << std::endl;
        throw std::exception();
    }

    //Fetch the dimensions of the current weights
    int num_per_e_level = weights.size() / num_energy_levels;
    int start_offset = weights.size();

    //Append the new ones
    unsigned int new_start_offset = 0;
    unsigned int num_new_weights = next_param.getNumEnergyLevels() * num_per_e_level;
    if (energy < 0) {
        num_energy_levels += next_param.getNumEnergyLevels();
    } else {
        new_start_offset = energy * num_per_e_level;
        num_new_weights = num_per_e_level;
        num_energy_levels++;
    }

    weights.resize(num_energy_levels * num_per_e_level);
    std::vector<double> *new_weights = next_param.getWeightsPtr();
    for (unsigned int i = 0; i < num_new_weights; i++)
        weights[start_offset + i] = (*new_weights)[i + new_start_offset];
}

//Append a repeat of the highest energy's parameters (used to initialise high params with med etc).
void Param::appendRepeatedPrevEnergyParams() {

    //Fetch the dimensions of the current weights
    int num_per_e_level = weights.size() / num_energy_levels;

    //Append the repeated parameters
    unsigned int to_offset = weights.size();
    unsigned int from_offset = weights.size() - num_per_e_level;
    num_energy_levels++;

    weights.resize(num_energy_levels * num_per_e_level);
    for (unsigned int i = 0; i < num_per_e_level; i++)
        weights[to_offset + i] = weights[from_offset + i];
}

//Randomly initialise all weights
void Param::randomInit() {

    // Non-Bias Terms: to uniform values between -0.5 and 0.5
    for (unsigned int i = 1; i < weights.size(); i++)
        weights[i] = (double(std::rand()) / double(RAND_MAX) - 0.5);

    // Bias Terms: to uniform values between -3 and 0
    unsigned int len = getNumWeightsPerEnergyLevel();
    for (unsigned int i = 0; i < num_energy_levels; i++)
        weights[i * len] = (double(std::rand()) / double(RAND_MAX) - 1.0) * 3;

}

//Set all weights to zero except bias
void Param::zeroInit() {

    // Non-Bias Terms: All 0.0
    for (unsigned int i = 1; i < weights.size(); i++)
        weights[i] = 0.0;

    // Bias Terms: to uniform values between -3 and 0
    unsigned int len = getNumWeightsPerEnergyLevel();
    double rand_bias = (double(std::rand()) / double(RAND_MAX) - 1.0) * 3;
    for (unsigned int i = 0; i < num_energy_levels; i++)
        weights[i * len] = rand_bias;

}

//Set all weights to zero
void Param::fullZeroInit() {

    // All Terms 0.0
    for (unsigned int i = 0; i < weights.size(); i++)
        weights[i] = 0.0;

}

double Param::computeTheta(const FeatureVector &fv, int energy) {

    double theta = 0.0;

    //Check Feature Length
    int len = fv.getTotalLength();
    if (len != expected_num_input_features) {
        std::cout << "Expecting feature vector of length " << expected_num_input_features;
        std::cout << " but found " << len << std::endl;
        throw (ParamFeatureMismatchException());
    }

    //Compute theta
    int energy_offset = len * energy;
    std::vector<feature_t>::const_iterator it = fv.getFeatureBegin();
    for (; it != fv.getFeatureEnd(); ++it)
        theta += weights[*it + energy_offset];
    return theta;
}

void Param::adjustWeightsByGrads_Momentum(std::vector<double> &grads, std::set<unsigned int> &used_idxs,
                                          double learning_rate,
                                          double momentum, std::vector<double> &prev_v) {

    std::set<unsigned int>::iterator it = used_idxs.begin();
    for (; it != used_idxs.end(); ++it) {
        double v = momentum * prev_v[*it] + learning_rate * grads[*it];
        weights[*it] += v;
        prev_v[*it] = v;
    }
}

<<<<<<< HEAD
void Param::adjustWeightsByGrads_Adadelta(std::vector<double> &grads, std::set<unsigned int> &used_idxs,
                                          double learning_rate,
                                          double decay_rate, std::vector<double> &mean_squared_gradients,
                                          std::vector<double> &mean_squared_delta_x) {

    double eps = DBL_EPSILON;
    // TODO: MAKE SURE THIS WORKS
    // TODO: should I use plus instead of minus
    for (auto &used_idx: used_idxs) {
        // Accumulate Gradient
        mean_squared_gradients[used_idx] =
                decay_rate * mean_squared_gradients[used_idx] + (1 - decay_rate) * grads[used_idx] * grads[used_idx];
        // Compute Update
        double rms_gradients = sqrt(mean_squared_gradients[used_idx] + eps);
        double rms_delta_x = sqrt(mean_squared_delta_x[used_idx] + eps);
        double deta_x = -rms_gradients / rms_delta_x * grads[used_idx];
        // Accumulate Updates
        mean_squared_delta_x[used_idx] =
                decay_rate * mean_squared_delta_x[used_idx] + (1 - decay_rate) * grads[used_idx] * grads[used_idx];

        // Update weights
        // NOTE: we are doing gradient ascent
        weights[used_idx] -= deta_x;
    }
}

void Param::adjustWeightsByGrads_Adam(std::vector<double> &grads, std::set<unsigned int> &used_idxs,
                                      double learning_rate,
                                      double &beta1, double &beta2, int &t,
                                      std::vector<double> &first_moment_vector,
                                      std::vector<double> &second_moment_vector) {
    t += 1;
    for (auto &used_idx: used_idxs) {
        // update biased first moment estimate
        first_moment_vector[used_idx] = first_moment_vector[used_idx] * beta1 + (1.0 - beta2) * grads[used_idx];
        // update biased second raw moment estimate
        second_moment_vector[used_idx] =
                beta2 * second_moment_vector[used_idx] + (1.0 - beta1) * grads[used_idx] * grads[used_idx];
        // compute bias-corrected first  moment estimate
        double m_hat = first_moment_vector[used_idx] / (1.0 - pow(beta1, t));
        // compute bias-corrected second  moment estimate
        double v_hat = second_moment_vector[used_idx] / (1.0 - pow(beta2, t));
        // Update weights
        // NOTE: we are doing gradient ascent
        weights[used_idx] += learning_rate * m_hat / (sqrt(v_hat) + DBL_EPSILON);
=======
void Param::adjustWeightsByGrads_Adam(std::vector<double> &grads,
                                      std::set<unsigned int> &used_idxs,
                                      const double & learning_rate,
                                      const double & beta1,
                                      const double & beta2,
                                      const double & eps,
                                      const int & iteration_count,
                                      std::vector<double> &first_moment_vector,
                                      std::vector<double> &second_moment_vector) {
    //NOTE t is 0 based in the paper
    //and increased by 1 as the first thing for every update
    //reason is that 1.0 - pow(beta1,0) is zero
    int t = t + 1;
    for (auto & used_idx: used_idxs) {
        first_moment_vector[used_idx] = first_moment_vector[used_idx] * beta1 + ( 1.0 - beta2) * grads[used_idx];
        second_moment_vector[used_idx] = beta2 * second_moment_vector[used_idx] + ( 1.0 - beta1) *  grads[used_idx] * grads[used_idx];
        double m_hat = first_moment_vector[used_idx]/( 1.0 - pow(beta1, t));
        double v_hat = second_moment_vector[used_idx]/( 1.0 - pow(beta2, t));
        weights[used_idx] += learning_rate * m_hat / (sqrt(v_hat) + eps);
    }
}

void Param::adjustWeightsByGrads_Adadelta(std::vector<double> &grads,
                                          std::set<unsigned int> &used_idxs,
                                          const double & learning_rate,
                                          const double & decay_rate,
                                          const double & eps,
                                          std::vector<double> &mean_squared_gradients,
                                          std::vector<double> &mean_squared_delta_x) {

    // TODO: MAKE SURE THIS WORKS
    // TODO: should I use plus instead of minus
    for (auto &used_idx: used_idxs) {
        // Accumulate Gradient
        mean_squared_gradients[used_idx] =
                decay_rate * mean_squared_gradients[used_idx] + (1 - decay_rate) * grads[used_idx] * grads[used_idx];
        // Compute Update
        double rms_gradients = sqrt(mean_squared_gradients[used_idx] + eps);
        double rms_delta_x = sqrt(mean_squared_delta_x[used_idx] + eps);
        double deta_x = -rms_gradients / rms_delta_x * grads[used_idx];
        // Accumulate Updates
        mean_squared_delta_x[used_idx] =
                decay_rate * mean_squared_delta_x[used_idx] + (1 - decay_rate) * grads[used_idx] * grads[used_idx];

        // Update weights
        // NOTE: we are doing gradient ascent
        weights[used_idx] -= deta_x;
>>>>>>> f32c2279
    }
}

void Param::saveToFile(std::string &filename) {

    std::ofstream out;
    out.open(filename.c_str());
    if (!out.is_open()) {
        std::cout << "Warning: Trouble opening parameter file" << std::endl;
    } else {

        //Check the number of non-zero weights
        std::vector<double>::iterator itt = weights.begin();
        int num_used = 0;
        for (; itt != weights.end(); ++itt)
            num_used += (*itt != 0);

        //Determine whether or not to use the sparse format
        bool use_sparse = false;
        if ((double) num_used / weights.size() < 0.25) use_sparse = true;

        //Use sparse format
        if (use_sparse) out << "SPARSE" << std::endl;

        //Print out the number of feature names
        out << feature_list.size() << std::endl;

        //Print out the feature names
        std::vector<std::string>::iterator it = feature_list.begin();
        for (; it != feature_list.end(); ++it)
            out << *it << " ";
        out << std::endl;

        //Print out the number of energy levels
        out << num_energy_levels << std::endl;

        //Print out the total length of the weights
        out << weights.size() << std::endl;

        //Print out the number of used weights
        if (use_sparse) out << num_used << std::endl;

        out << std::setprecision(8);
        if (use_sparse) {
            //Print out the used weights with indexes (in lines of 20)
            itt = weights.begin();
            for (int count = 0, idx = 0; itt != weights.end(); ++itt, idx++) {
                if (*itt != 0) {
                    out << idx << " " << *itt;
                    if (count % 20 == 19) out << std::endl;
                    else out << " ";
                    count++;
                }
            }
        } else {
            //Print out all the weights (in lines of 50) - no indexes
            itt = weights.begin();
            for (int idx = 0; itt != weights.end(); ++itt, idx++) {
                out << *itt;
                if (idx % 50 == 49) out << std::endl;
                else out << " ";
            }
        }
        out << std::endl;
        out.close();
    }
}

Param::Param(std::string &filename) {

    std::string line;
    std::ifstream ifs(filename.c_str(), std::ifstream::in);

    if (!ifs) std::cout << "Could not open file " << filename << std::endl;

    //Check for sparse representation
    getline(ifs, line);
    bool sparse = false;
    if (line[0] == 'S') {
        sparse = true;
        getline(ifs, line);
    }

    //Get the number of feature names
    int num_features = atoi(line.c_str());

    //Get the feature names and compute the expected number of features
    std::string fname;
    getline(ifs, line);
    std::stringstream ss1(line);
    for (int i = 0; i < num_features; i++) {
        ss1 >> fname;
        feature_list.push_back(fname);
    }
    FeatureCalculator fc(feature_list);
    expected_num_input_features = fc.getNumFeatures();

    //Get the number of energy levels
    getline(ifs, line);
    num_energy_levels = atoi(line.c_str());

    //Get the number of weights
    getline(ifs, line);
    int num_weights = atoi(line.c_str());
    weights.resize(num_weights, 0.0);

    if (sparse) {    //SPARSE FORMAT

        //Get the number of used weights
        getline(ifs, line);
        int num_used_weights = atoi(line.c_str());

        //Get the weights
        double weight;
        int count = 0, idx = -1;
        while (count < num_used_weights) {
            getline(ifs, line);
            std::stringstream ss2(line);
            int num_on_line = std::min(num_weights - count, 20);
            for (int i = 0; i < num_on_line; i++) {
                ss2 >> idx >> weight;
                weights[idx] = weight;
                count++;
            }
        }
    } else {    //NON-SPARSE FORMAT

        //Get the weights
        double weight;
        int count = 0;
        while (count < num_weights) {
            getline(ifs, line);
            std::stringstream ss2(line);
            int num_on_line = std::min(num_weights - count, 50);
            for (int i = 0; i < num_on_line; i++) {
                ss2 >> weight;
                weights[count++] = weight;
            }
        }
    }
    ifs.close();
}
<|MERGE_RESOLUTION|>--- conflicted
+++ resolved
@@ -1,391 +1,343 @@
-/*#########################################################################
-# Mass Spec Prediction and Identification of Metabolites
-#
-# param.cpp
-#
-# Description: 	Class for parameterization of fragmentation probabilities
-#				within the bayesian network fragmentation trees.
-#
-# Copyright (c) 2013, Felicity Allen
-# All rights reserved.
-
-# This file is part of the cfm-id project.
-# The contents are covered by the terms of the GNU Lesser General Public
-# License, which is included in the file license.txt, found at the root
-# of the cfm source tree.
-#########################################################################*/
-
-#include "Param.h"
-
-//Constructor to initialise parameter weight size from a feature list
-Param::Param(std::vector<std::string> a_feature_list, int a_num_energy_levels) :
-        feature_list(a_feature_list), num_energy_levels(a_num_energy_levels) {
-
-    FeatureCalculator fc(feature_list);
-    unsigned int len = fc.getNumFeatures();
-    unsigned int total_len = len * num_energy_levels;
-    weights.resize(total_len);
-    expected_num_input_features = len;
-}
-
-//Constructor to create skeleton parameter copy 
-//(doesn't actually copy weights, just resizes to same)
-Param::Param(Param &param_instance) {
-    num_energy_levels = param_instance.num_energy_levels;
-    weights.resize(param_instance.getNumWeights());
-}
-
-//Append a set of parameters for the next energy level
-void Param::appendNextEnergyParams(Param &next_param, int energy) {
-
-    //Check that the features match
-    if (feature_list.size() != next_param.getFeatureNames()->size()
-        || getNumWeightsPerEnergyLevel() != next_param.getNumWeightsPerEnergyLevel()) {
-        std::cout << "Mismatch in features for parameters to be appended" << std::endl;
-        throw std::exception();
-    }
-
-    //Fetch the dimensions of the current weights
-    int num_per_e_level = weights.size() / num_energy_levels;
-    int start_offset = weights.size();
-
-    //Append the new ones
-    unsigned int new_start_offset = 0;
-    unsigned int num_new_weights = next_param.getNumEnergyLevels() * num_per_e_level;
-    if (energy < 0) {
-        num_energy_levels += next_param.getNumEnergyLevels();
-    } else {
-        new_start_offset = energy * num_per_e_level;
-        num_new_weights = num_per_e_level;
-        num_energy_levels++;
-    }
-
-    weights.resize(num_energy_levels * num_per_e_level);
-    std::vector<double> *new_weights = next_param.getWeightsPtr();
-    for (unsigned int i = 0; i < num_new_weights; i++)
-        weights[start_offset + i] = (*new_weights)[i + new_start_offset];
-}
-
-//Append a repeat of the highest energy's parameters (used to initialise high params with med etc).
-void Param::appendRepeatedPrevEnergyParams() {
-
-    //Fetch the dimensions of the current weights
-    int num_per_e_level = weights.size() / num_energy_levels;
-
-    //Append the repeated parameters
-    unsigned int to_offset = weights.size();
-    unsigned int from_offset = weights.size() - num_per_e_level;
-    num_energy_levels++;
-
-    weights.resize(num_energy_levels * num_per_e_level);
-    for (unsigned int i = 0; i < num_per_e_level; i++)
-        weights[to_offset + i] = weights[from_offset + i];
-}
-
-//Randomly initialise all weights
-void Param::randomInit() {
-
-    // Non-Bias Terms: to uniform values between -0.5 and 0.5
-    for (unsigned int i = 1; i < weights.size(); i++)
-        weights[i] = (double(std::rand()) / double(RAND_MAX) - 0.5);
-
-    // Bias Terms: to uniform values between -3 and 0
-    unsigned int len = getNumWeightsPerEnergyLevel();
-    for (unsigned int i = 0; i < num_energy_levels; i++)
-        weights[i * len] = (double(std::rand()) / double(RAND_MAX) - 1.0) * 3;
-
-}
-
-//Set all weights to zero except bias
-void Param::zeroInit() {
-
-    // Non-Bias Terms: All 0.0
-    for (unsigned int i = 1; i < weights.size(); i++)
-        weights[i] = 0.0;
-
-    // Bias Terms: to uniform values between -3 and 0
-    unsigned int len = getNumWeightsPerEnergyLevel();
-    double rand_bias = (double(std::rand()) / double(RAND_MAX) - 1.0) * 3;
-    for (unsigned int i = 0; i < num_energy_levels; i++)
-        weights[i * len] = rand_bias;
-
-}
-
-//Set all weights to zero
-void Param::fullZeroInit() {
-
-    // All Terms 0.0
-    for (unsigned int i = 0; i < weights.size(); i++)
-        weights[i] = 0.0;
-
-}
-
-double Param::computeTheta(const FeatureVector &fv, int energy) {
-
-    double theta = 0.0;
-
-    //Check Feature Length
-    int len = fv.getTotalLength();
-    if (len != expected_num_input_features) {
-        std::cout << "Expecting feature vector of length " << expected_num_input_features;
-        std::cout << " but found " << len << std::endl;
-        throw (ParamFeatureMismatchException());
-    }
-
-    //Compute theta
-    int energy_offset = len * energy;
-    std::vector<feature_t>::const_iterator it = fv.getFeatureBegin();
-    for (; it != fv.getFeatureEnd(); ++it)
-        theta += weights[*it + energy_offset];
-    return theta;
-}
-
-void Param::adjustWeightsByGrads_Momentum(std::vector<double> &grads, std::set<unsigned int> &used_idxs,
-                                          double learning_rate,
-                                          double momentum, std::vector<double> &prev_v) {
-
-    std::set<unsigned int>::iterator it = used_idxs.begin();
-    for (; it != used_idxs.end(); ++it) {
-        double v = momentum * prev_v[*it] + learning_rate * grads[*it];
-        weights[*it] += v;
-        prev_v[*it] = v;
-    }
-}
-
-<<<<<<< HEAD
-void Param::adjustWeightsByGrads_Adadelta(std::vector<double> &grads, std::set<unsigned int> &used_idxs,
-                                          double learning_rate,
-                                          double decay_rate, std::vector<double> &mean_squared_gradients,
-                                          std::vector<double> &mean_squared_delta_x) {
-
-    double eps = DBL_EPSILON;
-    // TODO: MAKE SURE THIS WORKS
-    // TODO: should I use plus instead of minus
-    for (auto &used_idx: used_idxs) {
-        // Accumulate Gradient
-        mean_squared_gradients[used_idx] =
-                decay_rate * mean_squared_gradients[used_idx] + (1 - decay_rate) * grads[used_idx] * grads[used_idx];
-        // Compute Update
-        double rms_gradients = sqrt(mean_squared_gradients[used_idx] + eps);
-        double rms_delta_x = sqrt(mean_squared_delta_x[used_idx] + eps);
-        double deta_x = -rms_gradients / rms_delta_x * grads[used_idx];
-        // Accumulate Updates
-        mean_squared_delta_x[used_idx] =
-                decay_rate * mean_squared_delta_x[used_idx] + (1 - decay_rate) * grads[used_idx] * grads[used_idx];
-
-        // Update weights
-        // NOTE: we are doing gradient ascent
-        weights[used_idx] -= deta_x;
-    }
-}
-
-void Param::adjustWeightsByGrads_Adam(std::vector<double> &grads, std::set<unsigned int> &used_idxs,
-                                      double learning_rate,
-                                      double &beta1, double &beta2, int &t,
-                                      std::vector<double> &first_moment_vector,
-                                      std::vector<double> &second_moment_vector) {
-    t += 1;
-    for (auto &used_idx: used_idxs) {
-        // update biased first moment estimate
-        first_moment_vector[used_idx] = first_moment_vector[used_idx] * beta1 + (1.0 - beta2) * grads[used_idx];
-        // update biased second raw moment estimate
-        second_moment_vector[used_idx] =
-                beta2 * second_moment_vector[used_idx] + (1.0 - beta1) * grads[used_idx] * grads[used_idx];
-        // compute bias-corrected first  moment estimate
-        double m_hat = first_moment_vector[used_idx] / (1.0 - pow(beta1, t));
-        // compute bias-corrected second  moment estimate
-        double v_hat = second_moment_vector[used_idx] / (1.0 - pow(beta2, t));
-        // Update weights
-        // NOTE: we are doing gradient ascent
-        weights[used_idx] += learning_rate * m_hat / (sqrt(v_hat) + DBL_EPSILON);
-=======
-void Param::adjustWeightsByGrads_Adam(std::vector<double> &grads,
-                                      std::set<unsigned int> &used_idxs,
-                                      const double & learning_rate,
-                                      const double & beta1,
-                                      const double & beta2,
-                                      const double & eps,
-                                      const int & iteration_count,
-                                      std::vector<double> &first_moment_vector,
-                                      std::vector<double> &second_moment_vector) {
-    //NOTE t is 0 based in the paper
-    //and increased by 1 as the first thing for every update
-    //reason is that 1.0 - pow(beta1,0) is zero
-    int t = t + 1;
-    for (auto & used_idx: used_idxs) {
-        first_moment_vector[used_idx] = first_moment_vector[used_idx] * beta1 + ( 1.0 - beta2) * grads[used_idx];
-        second_moment_vector[used_idx] = beta2 * second_moment_vector[used_idx] + ( 1.0 - beta1) *  grads[used_idx] * grads[used_idx];
-        double m_hat = first_moment_vector[used_idx]/( 1.0 - pow(beta1, t));
-        double v_hat = second_moment_vector[used_idx]/( 1.0 - pow(beta2, t));
-        weights[used_idx] += learning_rate * m_hat / (sqrt(v_hat) + eps);
-    }
-}
-
-void Param::adjustWeightsByGrads_Adadelta(std::vector<double> &grads,
-                                          std::set<unsigned int> &used_idxs,
-                                          const double & learning_rate,
-                                          const double & decay_rate,
-                                          const double & eps,
-                                          std::vector<double> &mean_squared_gradients,
-                                          std::vector<double> &mean_squared_delta_x) {
-
-    // TODO: MAKE SURE THIS WORKS
-    // TODO: should I use plus instead of minus
-    for (auto &used_idx: used_idxs) {
-        // Accumulate Gradient
-        mean_squared_gradients[used_idx] =
-                decay_rate * mean_squared_gradients[used_idx] + (1 - decay_rate) * grads[used_idx] * grads[used_idx];
-        // Compute Update
-        double rms_gradients = sqrt(mean_squared_gradients[used_idx] + eps);
-        double rms_delta_x = sqrt(mean_squared_delta_x[used_idx] + eps);
-        double deta_x = -rms_gradients / rms_delta_x * grads[used_idx];
-        // Accumulate Updates
-        mean_squared_delta_x[used_idx] =
-                decay_rate * mean_squared_delta_x[used_idx] + (1 - decay_rate) * grads[used_idx] * grads[used_idx];
-
-        // Update weights
-        // NOTE: we are doing gradient ascent
-        weights[used_idx] -= deta_x;
->>>>>>> f32c2279
-    }
-}
-
-void Param::saveToFile(std::string &filename) {
-
-    std::ofstream out;
-    out.open(filename.c_str());
-    if (!out.is_open()) {
-        std::cout << "Warning: Trouble opening parameter file" << std::endl;
-    } else {
-
-        //Check the number of non-zero weights
-        std::vector<double>::iterator itt = weights.begin();
-        int num_used = 0;
-        for (; itt != weights.end(); ++itt)
-            num_used += (*itt != 0);
-
-        //Determine whether or not to use the sparse format
-        bool use_sparse = false;
-        if ((double) num_used / weights.size() < 0.25) use_sparse = true;
-
-        //Use sparse format
-        if (use_sparse) out << "SPARSE" << std::endl;
-
-        //Print out the number of feature names
-        out << feature_list.size() << std::endl;
-
-        //Print out the feature names
-        std::vector<std::string>::iterator it = feature_list.begin();
-        for (; it != feature_list.end(); ++it)
-            out << *it << " ";
-        out << std::endl;
-
-        //Print out the number of energy levels
-        out << num_energy_levels << std::endl;
-
-        //Print out the total length of the weights
-        out << weights.size() << std::endl;
-
-        //Print out the number of used weights
-        if (use_sparse) out << num_used << std::endl;
-
-        out << std::setprecision(8);
-        if (use_sparse) {
-            //Print out the used weights with indexes (in lines of 20)
-            itt = weights.begin();
-            for (int count = 0, idx = 0; itt != weights.end(); ++itt, idx++) {
-                if (*itt != 0) {
-                    out << idx << " " << *itt;
-                    if (count % 20 == 19) out << std::endl;
-                    else out << " ";
-                    count++;
-                }
-            }
-        } else {
-            //Print out all the weights (in lines of 50) - no indexes
-            itt = weights.begin();
-            for (int idx = 0; itt != weights.end(); ++itt, idx++) {
-                out << *itt;
-                if (idx % 50 == 49) out << std::endl;
-                else out << " ";
-            }
-        }
-        out << std::endl;
-        out.close();
-    }
-}
-
-Param::Param(std::string &filename) {
-
-    std::string line;
-    std::ifstream ifs(filename.c_str(), std::ifstream::in);
-
-    if (!ifs) std::cout << "Could not open file " << filename << std::endl;
-
-    //Check for sparse representation
-    getline(ifs, line);
-    bool sparse = false;
-    if (line[0] == 'S') {
-        sparse = true;
-        getline(ifs, line);
-    }
-
-    //Get the number of feature names
-    int num_features = atoi(line.c_str());
-
-    //Get the feature names and compute the expected number of features
-    std::string fname;
-    getline(ifs, line);
-    std::stringstream ss1(line);
-    for (int i = 0; i < num_features; i++) {
-        ss1 >> fname;
-        feature_list.push_back(fname);
-    }
-    FeatureCalculator fc(feature_list);
-    expected_num_input_features = fc.getNumFeatures();
-
-    //Get the number of energy levels
-    getline(ifs, line);
-    num_energy_levels = atoi(line.c_str());
-
-    //Get the number of weights
-    getline(ifs, line);
-    int num_weights = atoi(line.c_str());
-    weights.resize(num_weights, 0.0);
-
-    if (sparse) {    //SPARSE FORMAT
-
-        //Get the number of used weights
-        getline(ifs, line);
-        int num_used_weights = atoi(line.c_str());
-
-        //Get the weights
-        double weight;
-        int count = 0, idx = -1;
-        while (count < num_used_weights) {
-            getline(ifs, line);
-            std::stringstream ss2(line);
-            int num_on_line = std::min(num_weights - count, 20);
-            for (int i = 0; i < num_on_line; i++) {
-                ss2 >> idx >> weight;
-                weights[idx] = weight;
-                count++;
-            }
-        }
-    } else {    //NON-SPARSE FORMAT
-
-        //Get the weights
-        double weight;
-        int count = 0;
-        while (count < num_weights) {
-            getline(ifs, line);
-            std::stringstream ss2(line);
-            int num_on_line = std::min(num_weights - count, 50);
-            for (int i = 0; i < num_on_line; i++) {
-                ss2 >> weight;
-                weights[count++] = weight;
-            }
-        }
-    }
-    ifs.close();
-}
+/*#########################################################################
+# Mass Spec Prediction and Identification of Metabolites
+#
+# param.cpp
+#
+# Description: 	Class for parameterization of fragmentation probabilities
+#				within the bayesian network fragmentation trees.
+#
+# Copyright (c) 2013, Felicity Allen
+# All rights reserved.
+
+# This file is part of the cfm-id project.
+# The contents are covered by the terms of the GNU Lesser General Public
+# License, which is included in the file license.txt, found at the root
+# of the cfm source tree.
+#########################################################################*/
+
+#include "Param.h"
+
+//Constructor to initialise parameter weight size from a feature list
+Param::Param(std::vector<std::string> a_feature_list, int a_num_energy_levels) :
+        feature_list(a_feature_list), num_energy_levels(a_num_energy_levels) {
+
+    FeatureCalculator fc(feature_list);
+    unsigned int len = fc.getNumFeatures();
+    unsigned int total_len = len * num_energy_levels;
+    weights.resize(total_len);
+    expected_num_input_features = len;
+}
+
+//Constructor to create skeleton parameter copy 
+//(doesn't actually copy weights, just resizes to same)
+Param::Param(Param &param_instance) {
+    num_energy_levels = param_instance.num_energy_levels;
+    weights.resize(param_instance.getNumWeights());
+}
+
+//Append a set of parameters for the next energy level
+void Param::appendNextEnergyParams(Param &next_param, int energy) {
+
+    //Check that the features match
+    if (feature_list.size() != next_param.getFeatureNames()->size()
+        || getNumWeightsPerEnergyLevel() != next_param.getNumWeightsPerEnergyLevel()) {
+        std::cout << "Mismatch in features for parameters to be appended" << std::endl;
+        throw std::exception();
+    }
+
+    //Fetch the dimensions of the current weights
+    int num_per_e_level = weights.size() / num_energy_levels;
+    int start_offset = weights.size();
+
+    //Append the new ones
+    unsigned int new_start_offset = 0;
+    unsigned int num_new_weights = next_param.getNumEnergyLevels() * num_per_e_level;
+    if (energy < 0) {
+        num_energy_levels += next_param.getNumEnergyLevels();
+    } else {
+        new_start_offset = energy * num_per_e_level;
+        num_new_weights = num_per_e_level;
+        num_energy_levels++;
+    }
+
+    weights.resize(num_energy_levels * num_per_e_level);
+    std::vector<double> *new_weights = next_param.getWeightsPtr();
+    for (unsigned int i = 0; i < num_new_weights; i++)
+        weights[start_offset + i] = (*new_weights)[i + new_start_offset];
+}
+
+//Append a repeat of the highest energy's parameters (used to initialise high params with med etc).
+void Param::appendRepeatedPrevEnergyParams() {
+
+    //Fetch the dimensions of the current weights
+    int num_per_e_level = weights.size() / num_energy_levels;
+
+    //Append the repeated parameters
+    unsigned int to_offset = weights.size();
+    unsigned int from_offset = weights.size() - num_per_e_level;
+    num_energy_levels++;
+
+    weights.resize(num_energy_levels * num_per_e_level);
+    for (unsigned int i = 0; i < num_per_e_level; i++)
+        weights[to_offset + i] = weights[from_offset + i];
+}
+
+//Randomly initialise all weights
+void Param::randomInit() {
+
+    // Non-Bias Terms: to uniform values between -0.5 and 0.5
+    for (unsigned int i = 1; i < weights.size(); i++)
+        weights[i] = (double(std::rand()) / double(RAND_MAX) - 0.5);
+
+    // Bias Terms: to uniform values between -3 and 0
+    unsigned int len = getNumWeightsPerEnergyLevel();
+    for (unsigned int i = 0; i < num_energy_levels; i++)
+        weights[i * len] = (double(std::rand()) / double(RAND_MAX) - 1.0) * 3;
+
+}
+
+//Set all weights to zero except bias
+void Param::zeroInit() {
+
+    // Non-Bias Terms: All 0.0
+    for (unsigned int i = 1; i < weights.size(); i++)
+        weights[i] = 0.0;
+
+    // Bias Terms: to uniform values between -3 and 0
+    unsigned int len = getNumWeightsPerEnergyLevel();
+    double rand_bias = (double(std::rand()) / double(RAND_MAX) - 1.0) * 3;
+    for (unsigned int i = 0; i < num_energy_levels; i++)
+        weights[i * len] = rand_bias;
+
+}
+
+//Set all weights to zero
+void Param::fullZeroInit() {
+
+    // All Terms 0.0
+    for (unsigned int i = 0; i < weights.size(); i++)
+        weights[i] = 0.0;
+
+}
+
+double Param::computeTheta(const FeatureVector &fv, int energy) {
+
+    double theta = 0.0;
+
+    //Check Feature Length
+    int len = fv.getTotalLength();
+    if (len != expected_num_input_features) {
+        std::cout << "Expecting feature vector of length " << expected_num_input_features;
+        std::cout << " but found " << len << std::endl;
+        throw (ParamFeatureMismatchException());
+    }
+
+    //Compute theta
+    int energy_offset = len * energy;
+    std::vector<feature_t>::const_iterator it = fv.getFeatureBegin();
+    for (; it != fv.getFeatureEnd(); ++it)
+        theta += weights[*it + energy_offset];
+    return theta;
+}
+
+void Param::adjustWeightsByGrads_Momentum(std::vector<double> &grads, std::set<unsigned int> &used_idxs,
+                                          double learning_rate,
+                                          double momentum, std::vector<double> &prev_v) {
+
+    std::set<unsigned int>::iterator it = used_idxs.begin();
+    for (; it != used_idxs.end(); ++it) {
+        double v = momentum * prev_v[*it] + learning_rate * grads[*it];
+        weights[*it] += v;
+        prev_v[*it] = v;
+    }
+}
+
+void Param::adjustWeightsByGrads_Adam(std::vector<double> &grads,
+                                      std::set<unsigned int> &used_idxs,
+                                      const double & learning_rate,
+                                      const double & beta1,
+                                      const double & beta2,
+                                      const double & eps,
+                                      const int & iteration_count,
+                                      std::vector<double> &first_moment_vector,
+                                      std::vector<double> &second_moment_vector) {
+    //NOTE t is 0 based in the paper
+    //and increased by 1 as the first thing for every update
+    //reason is that 1.0 - pow(beta1,0) is zero
+    int t = t + 1;
+    for (auto & used_idx: used_idxs) {
+        first_moment_vector[used_idx] = first_moment_vector[used_idx] * beta1 + ( 1.0 - beta2) * grads[used_idx];
+        second_moment_vector[used_idx] = beta2 * second_moment_vector[used_idx] + ( 1.0 - beta1) *  grads[used_idx] * grads[used_idx];
+        double m_hat = first_moment_vector[used_idx]/( 1.0 - pow(beta1, t));
+        double v_hat = second_moment_vector[used_idx]/( 1.0 - pow(beta2, t));
+        weights[used_idx] += learning_rate * m_hat / (sqrt(v_hat) + eps);
+    }
+}
+
+void Param::adjustWeightsByGrads_Adadelta(std::vector<double> &grads,
+                                          std::set<unsigned int> &used_idxs,
+                                          const double & learning_rate,
+                                          const double & decay_rate,
+                                          const double & eps,
+                                          std::vector<double> &mean_squared_gradients,
+                                          std::vector<double> &mean_squared_delta_x) {
+
+    // TODO: MAKE SURE THIS WORKS
+    // TODO: should I use plus instead of minus
+    for (auto &used_idx: used_idxs) {
+        // Accumulate Gradient
+        mean_squared_gradients[used_idx] =
+                decay_rate * mean_squared_gradients[used_idx] + (1 - decay_rate) * grads[used_idx] * grads[used_idx];
+        // Compute Update
+        double rms_gradients = sqrt(mean_squared_gradients[used_idx] + eps);
+        double rms_delta_x = sqrt(mean_squared_delta_x[used_idx] + eps);
+        double deta_x = -rms_gradients / rms_delta_x * grads[used_idx];
+        // Accumulate Updates
+        mean_squared_delta_x[used_idx] =
+                decay_rate * mean_squared_delta_x[used_idx] + (1 - decay_rate) * grads[used_idx] * grads[used_idx];
+
+        // Update weights
+        // NOTE: we are doing gradient ascent
+        weights[used_idx] -= deta_x;
+    }
+}
+
+void Param::saveToFile(std::string &filename) {
+
+    std::ofstream out;
+    out.open(filename.c_str());
+    if (!out.is_open()) {
+        std::cout << "Warning: Trouble opening parameter file" << std::endl;
+    } else {
+
+        //Check the number of non-zero weights
+        std::vector<double>::iterator itt = weights.begin();
+        int num_used = 0;
+        for (; itt != weights.end(); ++itt)
+            num_used += (*itt != 0);
+
+        //Determine whether or not to use the sparse format
+        bool use_sparse = false;
+        if ((double) num_used / weights.size() < 0.25) use_sparse = true;
+
+        //Use sparse format
+        if (use_sparse) out << "SPARSE" << std::endl;
+
+        //Print out the number of feature names
+        out << feature_list.size() << std::endl;
+
+        //Print out the feature names
+        std::vector<std::string>::iterator it = feature_list.begin();
+        for (; it != feature_list.end(); ++it)
+            out << *it << " ";
+        out << std::endl;
+
+        //Print out the number of energy levels
+        out << num_energy_levels << std::endl;
+
+        //Print out the total length of the weights
+        out << weights.size() << std::endl;
+
+        //Print out the number of used weights
+        if (use_sparse) out << num_used << std::endl;
+
+        out << std::setprecision(8);
+        if (use_sparse) {
+            //Print out the used weights with indexes (in lines of 20)
+            itt = weights.begin();
+            for (int count = 0, idx = 0; itt != weights.end(); ++itt, idx++) {
+                if (*itt != 0) {
+                    out << idx << " " << *itt;
+                    if (count % 20 == 19) out << std::endl;
+                    else out << " ";
+                    count++;
+                }
+            }
+        } else {
+            //Print out all the weights (in lines of 50) - no indexes
+            itt = weights.begin();
+            for (int idx = 0; itt != weights.end(); ++itt, idx++) {
+                out << *itt;
+                if (idx % 50 == 49) out << std::endl;
+                else out << " ";
+            }
+        }
+        out << std::endl;
+        out.close();
+    }
+}
+
+Param::Param(std::string &filename) {
+
+    std::string line;
+    std::ifstream ifs(filename.c_str(), std::ifstream::in);
+
+    if (!ifs) std::cout << "Could not open file " << filename << std::endl;
+
+    //Check for sparse representation
+    getline(ifs, line);
+    bool sparse = false;
+    if (line[0] == 'S') {
+        sparse = true;
+        getline(ifs, line);
+    }
+
+    //Get the number of feature names
+    int num_features = atoi(line.c_str());
+
+    //Get the feature names and compute the expected number of features
+    std::string fname;
+    getline(ifs, line);
+    std::stringstream ss1(line);
+    for (int i = 0; i < num_features; i++) {
+        ss1 >> fname;
+        feature_list.push_back(fname);
+    }
+    FeatureCalculator fc(feature_list);
+    expected_num_input_features = fc.getNumFeatures();
+
+    //Get the number of energy levels
+    getline(ifs, line);
+    num_energy_levels = atoi(line.c_str());
+
+    //Get the number of weights
+    getline(ifs, line);
+    int num_weights = atoi(line.c_str());
+    weights.resize(num_weights, 0.0);
+
+    if (sparse) {    //SPARSE FORMAT
+
+        //Get the number of used weights
+        getline(ifs, line);
+        int num_used_weights = atoi(line.c_str());
+
+        //Get the weights
+        double weight;
+        int count = 0, idx = -1;
+        while (count < num_used_weights) {
+            getline(ifs, line);
+            std::stringstream ss2(line);
+            int num_on_line = std::min(num_weights - count, 20);
+            for (int i = 0; i < num_on_line; i++) {
+                ss2 >> idx >> weight;
+                weights[idx] = weight;
+                count++;
+            }
+        }
+    } else {    //NON-SPARSE FORMAT
+
+        //Get the weights
+        double weight;
+        int count = 0;
+        while (count < num_weights) {
+            getline(ifs, line);
+            std::stringstream ss2(line);
+            int num_on_line = std::min(num_weights - count, 50);
+            for (int i = 0; i < num_on_line; i++) {
+                ss2 >> weight;
+                weights[count++] = weight;
+            }
+        }
+    }
+    ifs.close();
+}