/*#########################################################################
# Mass Spec Prediction and Identification of Metabolites
#
# main.cpp
#
# Description:   Predict the MS/MS spectra for a given structure using a
#                pre-trained CFM model.
#
# Copyright (c) 2013, Felicity Allen
# All rights reserved.

# This file is part of the cfm-id project.
# The contents are covered by the terms of the GNU Lesser General Public
# License, which is included in the file license.txt, found at the root
# of the cfm source tree.
#########################################################################*/

#include "Config.h"
#include "Param.h"
#include "MolData.h"
#include "Version.h"

#include <GraphMol/SanitException.h>
#include <GraphMol/SmilesParse/SmilesParse.h>
#include <boost/filesystem.hpp>

#include <stdexcept>

int main(int argc, char *argv[]);

class SpectrumPredictionException : public std::exception {
private:
    std::runtime_error message_;
public:
    SpectrumPredictionException(const std::string & message) noexcept: message_(message) {};

    const char *what() const noexcept override {
        return message_.what();
    }

    ~SpectrumPredictionException() noexcept override = default;;
};

class FileException : public std::exception {
private:
    std::runtime_error message_;
public:
    FileException(const std::string & message) noexcept: message_(message) {};

    const char *what() const noexcept override {
        return message_.what();
    }

    ~FileException() noexcept override = default;;
};


void parseInputFile(std::vector<MolData> &data, std::string &input_filename, config_t *cfg);

int main(int argc, char *argv[]) {
    bool to_stdout = true;
    int do_annotate = 0;
    int postprocessing_method = 2;
    int suppress_exceptions = 0;
    std::string output_filename;
    std::string param_filename = "param_output.log";
    std::string config_filename = "param_config.txt";
    double prob_thresh_for_prune = 0.001;
    double postprocessing_energy = 80;
    int min_peaks = 1;
    int max_peaks = 30;
    double min_peak_intensity = 3.0;

    if (argc != 6 && argc != 2 && argc != 5 && argc != 3 && argc != 7 && argc != 8 && argc != 9 && argc != 10 &&
        argc != 11 && argc != 12 && argc != 13) {
        std::cout << std::endl << std::endl;
        std::cout << std::endl
                  << "CFM-ID Version: " << PROJECT_VER << std::endl
                  << "Usage: cfm-predict <input_smiles_or_inchi> <prob_thresh_for_prune> <param_filename> <config_filename> <include_annotations> <output_filename> <apply_post_processing>"
                  << std::endl << std::endl << std::endl;
        std::cout << std::endl << "input_smiles_or_inchi_or_file:" << std::endl
                  << "The smiles or inchi string of the structure whose spectra you want to predict, or a .txt file containing a list of <id smiles> pairs, one per line."
                  << std::endl;
        std::cout << std::endl << "prob_thresh_for_prune (opt):" << std::endl
                  << "The probability below which to prune unlikely fragmentations (default 0.001)" << std::endl;
        std::cout << std::endl << "param_filename (opt):" << std::endl
                  << "The filename where the parameters of a trained cfm model can be found (if not given, assumes param_output.log in current directory)"
                  << std::endl;
        std::cout << std::endl << "config_filename (opt):" << std::endl
                  << "The filename where the configuration parameters of the cfm model can be found (if not given, assumes param_config.txt in current directory)"
                  << std::endl;
        std::cout << std::endl << "include_annotations (opt):" << std::endl
                  << "Whether to include fragment information in the output spectra (0 = NO (default), 1 = YES ). Note: ignored for msp/mgf output."
                  << std::endl;
        std::cout << std::endl << "output_filename_or_dir (opt):" << std::endl
                  << "The filename of the output spectra file to write to (if not given, prints to stdout), OR directory if multiple smiles inputs are given (else current directory) OR msp or mgf file."
                  << std::endl;
        std::cout << std::endl << "postprocessing method (opt):" << std::endl
                  << "Post-process predicted spectra with 1.take the top 80% of energy (at least 5 peaks), or the highest 30 peaks (whichever comes first) \n "
                     "2.take the top 80% of energy, or the highest 30 peaks (whichever comes first) (0 = OFF, 1 = OPT#1, 2 = OPT#2 (default))."
                  << std::endl;
        std::cout << std::endl << "suppress_exception (opt):" << std::endl
                  << "Suppress exceptions so that the program returns normally even when it fails to produce a result (0 = OFF (default), 1 = ON)."
                  << std::endl;
        std::cout << std::endl << "postprocessing_energy (opt):" << std::endl
                  << "postprocessing energy out of 100% (default 100%)"
                  << std::endl;
        std::cout << std::endl << "min_peak_intensity (opt):" << std::endl
                  << "min amount of peak relative intensity" << std::endl;
        std::cout << std::endl << "override_min_peaks (opt):" << std::endl
                  << "min amount of peak will include in the spectra"
                  << std::endl;
        std::cout << std::endl << "override_max_peaks (opt):" << std::endl
                  << "max amount of peak will include in the spectra"
                  << std::endl;
        exit(1);
    }

    std::string input_smiles_or_inchi = argv[1];
    if (argc >= 3) {
        try { prob_thresh_for_prune = boost::lexical_cast<float>(argv[2]); }
        catch (boost::bad_lexical_cast &e) {
            std::cout << "Invalid prob_thresh_for_prune: " << argv[2] << std::endl;
            exit(1);
        }
    }
    if (argc >= 5) {
        param_filename = argv[3];
        config_filename = argv[4];
    }
    if (argc >= 6) {
        try { do_annotate = boost::lexical_cast<bool>(argv[5]); }
        catch (boost::bad_lexical_cast &e) {
            std::cout << "Invalid include_annotations (Must be 0 or 1): " << argv[5] << std::endl;
            exit(1);
        }
    }
    if (argc >= 7) {
        output_filename = argv[6];
        to_stdout = false;
    }
    if (argc >= 8) {
        try { postprocessing_method = boost::lexical_cast<int>(argv[7]); }
        catch (boost::bad_lexical_cast &e) {
            std::cout << "Invalid postprocessing_method (Must be 0, 1 or 2): " << argv[7] << std::endl;
            exit(1);
        }
        if (postprocessing_method == 1) {
            min_peaks = 5;
            max_peaks = 30;
        }
        if (postprocessing_method == 2) {
            min_peaks = 1;
            max_peaks = 30;
        }
    }
    if (argc == 9) {
        try { suppress_exceptions = boost::lexical_cast<bool>(argv[8]); }
        catch (boost::bad_lexical_cast &e) {
            std::cout << "Invalid suppress_exceptions (Must be 0 or 1): " << argv[8] << std::endl;
            exit(1);
        }
    }
    if (argc == 10) {
        try { postprocessing_energy = boost::lexical_cast<float>(argv[9]); }
        catch (boost::bad_lexical_cast &e) {
            std::cout << "Invalid postprocessing_energy (Must be 0 or 100): " << argv[9] << std::endl;
            exit(1);
        }
    }

    if (argc == 11) {
        try { min_peak_intensity = boost::lexical_cast<double>(argv[10]); }
        catch (boost::bad_lexical_cast &e) {
            std::cout << "Invalid min_peaks: " << argv[10] << std::endl;
            exit(1);
        }
    }

    if (argc == 12) {
        try { min_peaks = boost::lexical_cast<int>(argv[10]); }
        catch (boost::bad_lexical_cast &e) {
            std::cout << "Invalid min_peaks: " << argv[10] << std::endl;
            exit(1);
        }
    }

    if (argc == 13) {
        try { max_peaks = boost::lexical_cast<int>(argv[11]); }
        catch (boost::bad_lexical_cast &e) {
            std::cout << "Invalid max_peaks: " << argv[11] << std::endl;
            exit(1);
        }
    }

    //Initialise model configuration
    config_t cfg;
    if (!boost::filesystem::exists(config_filename)) {
        std::cout << "Could not find file: " << config_filename << std::endl;
        throw FileException("Could not find file: " + config_filename);
    }
    initConfig(cfg, config_filename);

    //Read in the parameters
    if (!boost::filesystem::exists(param_filename)) {
        std::cout << "Could not find file: " << param_filename << std::endl;
        throw FileException("Could not find file: " + param_filename);
    }
    Param *param;
    NNParam *nn_param;
    if (cfg.theta_function == NEURAL_NET_THETA_FUNCTION)
        nn_param = new NNParam(param_filename);
    else
        param = new Param(param_filename);

    //Check for mgf or msp output - and setup in exists
    int output_mode = NO_OUTPUT_MODE;
    std::ostream *out;
    std::ofstream of;
    std::streambuf *buf;
    if (!to_stdout && output_filename.substr(output_filename.size() - 4) == ".msp") {
        output_mode = MSP_OUTPUT_MODE;
        of.open(output_filename.c_str());
        if (!of.is_open()) {
            std::cout << "Error: Could not open output msp file " << output_filename << std::endl;
            throw FileException("Could not open output msp file " + output_filename);
        }
        buf = of.rdbuf();
        out = new std::ostream(buf);
    } else if (!to_stdout && output_filename.substr(output_filename.size() - 4) == ".mgf") {
        output_mode = MGF_OUTPUT_MODE;
        of.open(output_filename.c_str());
        if (!of.is_open()) {
            std::cout << "Error: Could not open output mgf file " << output_filename << std::endl;
            throw FileException("Could not open output mgf file " + output_filename);
        }
        buf = of.rdbuf();
        out = new std::ostream(buf);
    }

    //Check for batch input - if found, read in inchis and set up output directory, mgf or msp
    std::vector<MolData> data;
    bool batch_run = false;
    std::string output_dir_str;
    if (input_smiles_or_inchi.size() > 4 &&
        input_smiles_or_inchi.substr(input_smiles_or_inchi.size() - 4) == ".txt") {
        parseInputFile(data, input_smiles_or_inchi, &cfg);
        batch_run = true;
        if (!to_stdout && output_mode == NO_OUTPUT_MODE) {
            if (output_filename != "." && !boost::filesystem::exists(output_filename))
                boost::filesystem::create_directory(output_filename);
            output_dir_str = output_filename + "/";
        }
        to_stdout = false;
    } else data.push_back(MolData("NullId", input_smiles_or_inchi.c_str(), &cfg));

    for (auto & mol_data : data){
        //Create the MolData structure with the input
        try {
            //Calculate the pruned FragmentGraph
            LikelyFragmentGraphGenerator *fgen;
            if (cfg.theta_function == NEURAL_NET_THETA_FUNCTION)
                fgen = new LikelyFragmentGraphGenerator(nn_param, &cfg, prob_thresh_for_prune);
            else
                fgen = new LikelyFragmentGraphGenerator(param, &cfg, prob_thresh_for_prune);

<<<<<<< HEAD
            it->computeLikelyFragmentGraphAndSetThetas(*fgen, prob_thresh_for_prune, do_annotate);
            it->computePredictedSpectra(*nn_param, true, -1, min_peaks, max_peaks, postprocessing_energy, cfg.use_log_scale_peak);
=======
            mol_data.computeLikelyFragmentGraphAndSetThetas(*fgen, prob_thresh_for_prune, do_annotate);
            mol_data.computePredictedSpectra(*nn_param, true, -1, min_peaks, max_peaks, postprocessing_energy, min_peak_intensity);
>>>>>>> 7f8ef7f5
            //Predict the spectra (and post-process, use existing thetas)
        }
        catch (RDKit::MolSanitizeException &e) {
            std::cout << "Could not sanitize input: " << mol_data.getSmilesOrInchi() << std::endl;
            if (!batch_run && !suppress_exceptions)
                throw SpectrumPredictionException("RDKit could not sanitize input: " + mol_data.getSmilesOrInchi());
            continue;
        }
        catch (RDKit::SmilesParseException &pe) {
            std::cout << "Could not parse input: " << mol_data.getSmilesOrInchi() << std::endl;
            if (!batch_run && !suppress_exceptions)
                throw SpectrumPredictionException("RDKit could not parse input: " + mol_data.getSmilesOrInchi());
            continue;
        }
        catch (FragmentGraphGenerationException &ge) {
            std::cout << "Could not compute fragmentation graph for input: " << mol_data.getSmilesOrInchi() << std::endl;
            if (!batch_run && !suppress_exceptions)
                throw SpectrumPredictionException(
                        "Could not compute fragmentation graph for input: " + mol_data.getSmilesOrInchi());
            continue;
        }
        catch (IonizationException &ie) {
            std::cout << "Could not ionize: " << mol_data.getSmilesOrInchi() << std::endl;
            if (!batch_run && !suppress_exceptions) throw IonizationException();
            continue;
        }
        catch (std::runtime_error &e) {
            // whatever else can go wrong
            std::cout << e.what() << std::endl;
            if (!batch_run && !suppress_exceptions)
                throw std::runtime_error(e.what());
            continue;
        }

        //Set up the output stream (if not already set up)
        if (output_mode == NO_OUTPUT_MODE) {
            if (!to_stdout) {
                if (batch_run) output_filename = output_dir_str + mol_data.getId() + ".log";
                of.open(output_filename.c_str());
                if (!of.is_open()) {
                    std::cout << "Error: Could not open output file " << output_filename << std::endl;
                    throw FileException("Could not open output file " + output_filename);
                }
                buf = of.rdbuf();
            } else buf = std::cout.rdbuf();
            out = new std::ostream(buf);
        }

        //Write the spectra to output
        if (output_mode == NO_OUTPUT_MODE) {
            mol_data.outputSpectra(*out, "Predicted", do_annotate);
            *out << std::endl;
            if (do_annotate) mol_data.writeFragmentsOnly(*out);
        } else if (output_mode == MSP_OUTPUT_MODE) mol_data.writePredictedSpectraToMspFileStream(*out);
        else if (output_mode == MGF_OUTPUT_MODE) mol_data.writePredictedSpectraToMgfFileStream(*out);

        if (output_mode == NO_OUTPUT_MODE) {
            if (!to_stdout) of.close();
            delete out;
        }
    }
    if (output_mode != NO_OUTPUT_MODE) delete out;
    return (0);
}


void parseInputFile(std::vector<MolData> &data, std::string &input_filename, config_t *cfg) {

    std::string line, smiles_or_inchi, id;
    std::ifstream ifs(input_filename.c_str(), std::ifstream::in);

    //Get the first line - the number of input molecules
    if (!ifs.good()) {
        std::cout << "Could not open input file: " << input_filename << std::endl;
        throw FileException("Could not open input file: " + input_filename);
    }

    //Now get all the molecules
    int i = 0;
    while (ifs.good()) {
        i++;

        getline(ifs, line);
        if (line.size() < 3) continue;

        std::stringstream ss(line);
        ss >> id >> smiles_or_inchi;

        data.push_back(MolData(id.c_str(), smiles_or_inchi.c_str(), cfg));
    }

    std::cout << "Read " << data.size() << " molecules from input file." << std::endl;

}<|MERGE_RESOLUTION|>--- conflicted
+++ resolved
@@ -264,13 +264,8 @@
             else
                 fgen = new LikelyFragmentGraphGenerator(param, &cfg, prob_thresh_for_prune);
 
-<<<<<<< HEAD
-            it->computeLikelyFragmentGraphAndSetThetas(*fgen, prob_thresh_for_prune, do_annotate);
-            it->computePredictedSpectra(*nn_param, true, -1, min_peaks, max_peaks, postprocessing_energy, cfg.use_log_scale_peak);
-=======
             mol_data.computeLikelyFragmentGraphAndSetThetas(*fgen, prob_thresh_for_prune, do_annotate);
-            mol_data.computePredictedSpectra(*nn_param, true, -1, min_peaks, max_peaks, postprocessing_energy, min_peak_intensity);
->>>>>>> 7f8ef7f5
+            mol_data.computePredictedSpectra(*nn_param, true, -1, min_peaks, max_peaks, postprocessing_energy, min_peak_intensity,cfg.use_log_scale_peak);
             //Predict the spectra (and post-process, use existing thetas)
         }
         catch (RDKit::MolSanitizeException &e) {
